# pep8 --ignore=E501
# pylint: disable=E501
"""Functions to compute the Jacobian for EFC."""
import numpy as np
from numpy.fft import fftshift, fft2
from scipy.io import savemat

import falco
from falco.util import pad_crop
import falco.prop as fp


def precomp(mp):
    """
    Precompute the starting point E-fields for all Jacobian modes.
    """
    mp.jac.Edm1_list = []
    mp.jac.Edm2_list = []
    mp.jac.Epeak_list = []
    mp.jac.Eocculted_list = []

    # For vortex only
    mp.jac.Nfft1_list = []
    mp.jac.Nfft2_list = []
    mp.jac.fftshiftVortexDM1_list = []
    mp.jac.fftshiftVortexDM2_list = []

    # Minimum FPM resolution for Jacobian calculations (in pixels per lambda/D)
    minPadFacVortex = 8

    for imode in range(mp.jac.Nmode):

        modvar = falco.config.ModelVariables()
        modvar.sbpIndex = mp.jac.sbp_inds[imode]
        modvar.zernIndex = mp.jac.zern_inds[imode]
        modvar.starIndex = mp.jac.star_inds[imode]

        wvl = mp.sbp_centers[modvar.sbpIndex]
        NdmPad = int(mp.compact.NdmPad)
        surfIntoPhase = 2.  # Phase change is twice the DM surface height.

        # # Default is that FPM sampling does not vary with wavelength
        # if mp.layout.lower() == 'fpm_scale':
        #     scaleFac = wvl/mp.lambda0
        # else:
        #     scaleFac = 1
        # xisF3 = scaleFac * mp.F3.compact.xis
        # etasF3 = scaleFac * mp.F3.compact.etas
        # dxiF3 = scaleFac * mp.F3.compact.dxi
        # detaF3 = scaleFac * mp.F3.compact.deta

        if mp.flagRotation:
            NrelayFactor = 1
        else:
            NrelayFactor = 0  # zero out the number of relays

        # if mp.coro.upper() in ('LC', 'APLC', 'FLC', 'SPLC'):
        #     fpm = mp.F3.compact.mask
        #     transOuterFPM = 1.  # transmission of points outside the FPM.
        # elif mp.coro.upper() in ('HLC',):
        #     fpm = np.squeeze(mp.compact.fpmCube[:, :, modvar.sbpIndex])  # complex
        #     # Complex transmission of the points outside the FPM (just fused silica
        #     # with optional dielectric and no metal).
        #     transOuterFPM = fpm[0, 0]

        if mp.coro.upper() in ('VC', 'AVC', 'VORTEX'):
            # Get FPM charge
            if isinstance(mp.F3.VortexCharge, np.ndarray):
                # Passing an array for mp.F3.VortexCharge with
                # corresponding wavelengths mp.F3.VortexCharge_lambdas
                # represents a chromatic vortex FPM
                if mp.F3.VortexCharge.size == 1:
                    charge = mp.F3.VortexCharge
                else:
                    np.interp(wvl, mp.F3.VortexCharge_lambdas, mp.F3.VortexCharge, 'linear', 'extrap')
            elif isinstance(mp.F3.VortexCharge, int) or isinstance(mp.F3.VortexCharge, float):
                # single value indicates fully achromatic mask
                charge = mp.F3.VortexCharge
            else:
                raise TypeError("mp.F3.VortexCharge must be an int, float, or numpy ndarray.")

            # Array size for planes P3, F3, and P4
            Nfft1 = int(2**falco.util.nextpow2(np.max(np.array([mp.dm1.compact.NdmPad, minPadFacVortex*mp.dm1.compact.Nbox])))) # Don't crop--but do pad if necessary.
            mp.jac.Nfft1_list.append(Nfft1)

            # Generate vortex FPM with fftshift already applied
            fftshiftVortex = fftshift(falco.mask.falco_gen_vortex_mask(charge, Nfft1))
            mp.jac.fftshiftVortexDM1_list.append(fftshiftVortex)

            # Array size for planes P3, F3, and P4
            Nfft2 = int(2**falco.util.nextpow2(np.max(np.array([mp.dm2.compact.NdmPad, minPadFacVortex*mp.dm2.compact.Nbox])))) # Don't crop--but do pad if necessary.
            mp.jac.Nfft2_list.append(Nfft2)

            # Generate vortex FPM with fftshift already applied
            fftshiftVortex = fftshift(falco.mask.falco_gen_vortex_mask(charge, Nfft2))
            mp.jac.fftshiftVortexDM2_list.append(fftshiftVortex)

        """Input E-fields"""
        # Include the star position and weight in the starting wavefront
        iStar = modvar.starIndex
        xiOffset = mp.compact.star.xiOffsetVec[iStar]
        etaOffset = mp.compact.star.etaOffsetVec[iStar]
        starWeight = mp.compact.star.weights[iStar]
        TTphase = (-1)*(2*np.pi*(xiOffset*mp.P2.compact.XsDL +
                                 etaOffset*mp.P2.compact.YsDL))
        Ett = np.exp(1j*TTphase*mp.lambda0/wvl)
        Ein = np.sqrt(starWeight) * Ett * \
            np.squeeze(mp.P1.compact.E[:, :, modvar.sbpIndex])

        # Apply a Zernike (in amplitude) at input pupil
        # Used only for Zernike sensitivity control.
        if not (modvar.zernIndex == 1):
            indsZnoll = modvar.zernIndex  # Just send in 1 Zernike mode
            zernMat = np.squeeze(falco.zern.gen_norm_zern_maps(
                mp.P1.compact.Nbeam, mp.centering, indsZnoll))
            zernMat = pad_crop(zernMat, mp.P1.compact.Narr)
            Ein *= zernMat*(2*np.pi/wvl)*mp.jac.Zcoef[
                mp.jac.zerns == modvar.zernIndex]

        """ Masks and DM surfaces """
        pupil = pad_crop(mp.P1.compact.mask, NdmPad)
        Ein = pad_crop(Ein, NdmPad)

        # Re-image the apodizer from pupil P3 back to pupil P2.
        if mp.flagApod:
            apodReimaged = pad_crop(mp.P3.compact.mask, NdmPad)
            apodReimaged = fp.relay(apodReimaged, NrelayFactor*mp.Nrelay2to3, mp.centering)
        else:
            apodReimaged = np.ones((NdmPad, NdmPad))

        # Compute the DM surfaces for the current DM commands
        if any(mp.dm_ind == 1):
            DM1surf = pad_crop(mp.dm1.compact.surfM, NdmPad)
            # DM1surf = falco.dm.gen_surf_from_act(mp.dm1, mp.dm1.compact.dx, NdmPad)
        else:
            DM1surf = np.zeros((NdmPad, NdmPad))
        if any(mp.dm_ind == 2):
            DM2surf = pad_crop(mp.dm2.compact.surfM, NdmPad)
            # DM2surf = falco.dm.gen_surf_from_act(mp.dm2, mp.dm2.compact.dx, NdmPad)
        else:
            DM2surf = np.zeros((NdmPad, NdmPad))

        if mp.flagDM1stop:
            DM1stop = pad_crop(mp.dm1.compact.mask, NdmPad) 
        else:
            DM1stop = np.ones((NdmPad, NdmPad))
        if mp.flagDM2stop:
            DM2stop = pad_crop(mp.dm2.compact.mask, NdmPad) 
        else:
            DM2stop = np.ones((NdmPad, NdmPad))

        # This block is for BMC surface error testing
        if mp.flagDMwfe:  # if(mp.flagDMwfe && (mp.P1.full.Nbeam==mp.P1.compact.Nbeam))
            if any(mp.dm_ind == 1):
                Edm1WFE = np.exp(2*np.pi*1j/wvl*pad_crop(mp.dm1.compact.wfe, NdmPad, 'extrapval', 0))
            else:
                Edm1WFE = np.ones((NdmPad, NdmPad))
            if any(mp.dm_ind == 2):
                Edm2WFE = np.exp(2*np.pi*1j/wvl*pad_crop(mp.dm2.compact.wfe, NdmPad, 'extrapval', 0))
            else:
                Edm2WFE = np.ones((NdmPad, NdmPad))
        else:
            Edm1WFE = np.ones((NdmPad, NdmPad))
            Edm2WFE = np.ones((NdmPad, NdmPad))

        """Propagation"""
        # Get the unocculted peak E-field and coronagraphic E-field
        if mp.jac.minimizeNI:
            modvar.whichSource = 'star'
            Eocculted = falco.model.compact(mp, modvar)
            Eunocculted = falco.model.compact(mp, modvar, useFPM=False)
            indPeak = np.unravel_index(np.argmax(np.abs(Eunocculted), axis=None), Eunocculted.shape)
            Epeak = Eunocculted[indPeak]
            mp.jac.Epeak_list.append(Epeak)
            mp.jac.Eocculted_list.append(Eocculted)

        # Define pupil P1 and Propagate to pupil P2
        EP1 = pupil*Ein  # E-field at pupil plane P1
        EP2 = fp.relay(EP1, NrelayFactor*mp.Nrelay1to2, mp.centering)

        # Propagate from P2 to DM1, and apply DM1 surface and aperture stop
        if not abs(mp.d_P2_dm1) == 0:
            Edm1 = fp.ptp(EP2, mp.P2.compact.dx*NdmPad, wvl, mp.d_P2_dm1)
        else:
            Edm1 = EP2
        Edm1 *= Edm1WFE*DM1stop*np.exp(surfIntoPhase*2*np.pi*1j*DM1surf/wvl)

        # Two array sizes (at same resolution) of influence functions for MFT and angular spectrum
        NboxPad2AS = int(mp.dm2.compact.NboxAS)
        mp.dm2.compact.xy_box_lowerLeft_AS = mp.dm2.compact.xy_box_lowerLeft - (NboxPad2AS-mp.dm2.compact.Nbox)/2 # Account for the padding of the influence function boxes

        apodReimaged = pad_crop(apodReimaged, mp.dm2.compact.NdmPad)
        DM2stopPad = pad_crop(DM2stop, mp.dm2.compact.NdmPad)
        Edm2WFEpad = pad_crop(Edm2WFE, mp.dm2.compact.NdmPad)

        # Propagate full field to DM2 before back-propagating in small boxes
        Edm2inc = pad_crop(fp.ptp(Edm1, mp.compact.NdmPad*mp.P2.compact.dx, wvl, mp.d_dm1_dm2), mp.dm2.compact.NdmPad)  # E-field incident upon DM2
        Edm2inc = pad_crop(Edm2inc, mp.dm2.compact.NdmPad)
        Edm2 = DM2stopPad*Edm2WFEpad*Edm2inc*np.exp(surfIntoPhase*2*np.pi*1j/wvl*pad_crop(DM2surf, mp.dm2.compact.NdmPad))  # Initial E-field at DM2 including its own phase contribution

        # Store outputs
        mp.jac.Edm1_list.append(Edm1)
        mp.jac.Edm2_list.append(Edm2)

    return None


def lyot(mp, imode, idm, iact):
    """
    Differential model used to compute the ctrl Jacobian for Lyot coronagraph.

    Specialized compact model used to compute the DM response matrix, aka the
    control Jacobian for a Lyot coronagraph. Can include an apodizer, making it
    an apodized pupil Lyot coronagraph (APLC). Does not include unknown
    aberrations of the full, "truth" model. This model propagates the
    first-order Taylor expansion of the phase from the poke of each actuator
    of the deformable mirror.

    Parameters
    ----------
    mp : ModelParameters
        Structure containing optical model parameters

    Returns
    -------
    Gmode : numpy ndarray
        Complex-valued, 2-D array containing the Jacobian for the
        specified Zernike mode, DM number, subband, and star.

    """
    modvar = falco.config.ModelVariables()
    modvar.sbpIndex = mp.jac.sbp_inds[imode]
    modvar.zernIndex = mp.jac.zern_inds[imode]
    modvar.starIndex = mp.jac.star_inds[imode]

    wvl = mp.sbp_centers[modvar.sbpIndex]
    NdmPad = int(mp.compact.NdmPad)
    surfIntoPhase = 2.  # Phase change is twice the DM surface height.

    # Default is that FPM sampling does not vary with wavelength
    if mp.layout.lower() == 'fpm_scale':
        scaleFac = wvl/mp.lambda0
    else:
        scaleFac = 1
    xisF3 = scaleFac * mp.F3.compact.xis
    etasF3 = scaleFac * mp.F3.compact.etas
    dxiF3 = scaleFac * mp.F3.compact.dxi
    detaF3 = scaleFac * mp.F3.compact.deta

    if mp.flagRotation:
        NrelayFactor = 1
    else:
        NrelayFactor = 0  # zero out the number of relays

    if mp.coro.upper() in ('LC', 'APLC', 'FLC', 'SPLC'):
        fpm = mp.F3.compact.mask
        transOuterFPM = 1.  # transmission of points outside the FPM.
    elif mp.coro.upper() in ('HLC',):
        fpm = np.squeeze(mp.compact.fpmCube[:, :, modvar.sbpIndex])  # complex
        # Complex transmission of the points outside the FPM (just fused silica
        # with optional dielectric and no metal).
        transOuterFPM = fpm[0, 0]

    # """Input E-fields"""
<<<<<<< HEAD

=======
>>>>>>> 71c04930
    # # Include the star position and weight in the starting wavefront
    # iStar = modvar.starIndex
    # xiOffset = mp.compact.star.xiOffsetVec[iStar]
    # etaOffset = mp.compact.star.etaOffsetVec[iStar]
    # starWeight = mp.compact.star.weights[iStar]
    # TTphase = (-1)*(2*np.pi*(xiOffset*mp.P2.compact.XsDL +
    #                          etaOffset*mp.P2.compact.YsDL))
    # Ett = np.exp(1j*TTphase*mp.lambda0/wvl)
    # Ein = np.sqrt(starWeight) * Ett * \
    #     np.squeeze(mp.P1.compact.E[:, :, modvar.sbpIndex])

    # # Apply a Zernike (in amplitude) at input pupil
    # # Used only for Zernike sensitivity control.
    # if not (modvar.zernIndex == 1):
    #     indsZnoll = modvar.zernIndex  # Just send in 1 Zernike mode
    #     zernMat = np.squeeze(falco.zern.gen_norm_zern_maps(
    #         mp.P1.compact.Nbeam, mp.centering, indsZnoll))
    #     zernMat = pad_crop(zernMat, mp.P1.compact.Narr)
    #     Ein *= zernMat*(2*np.pi/wvl)*mp.jac.Zcoef[mp.jac.zerns ==
    #                                               modvar.zernIndex]

    # """ Masks and DM surfaces """
    # pupil = pad_crop(mp.P1.compact.mask, NdmPad)
    # Ein = pad_crop(Ein, NdmPad)

    # Re-image the apodizer from pupil P3 back to pupil P2.
    if mp.flagApod:
        apodReimaged = pad_crop(mp.P3.compact.mask, NdmPad)
        apodReimaged = fp.relay(apodReimaged, NrelayFactor*mp.Nrelay2to3, mp.centering)
    else:
        apodReimaged = np.ones((NdmPad, NdmPad))

    # # Compute the DM surfaces for the current DM commands
    # if any(mp.dm_ind == 1):
    #     DM1surf = pad_crop(mp.dm1.compact.surfM, NdmPad)
    #     # DM1surf = falco.dm.gen_surf_from_act(mp.dm1, mp.dm1.compact.dx, NdmPad)
    # else:
    #     DM1surf = np.zeros((NdmPad, NdmPad))
    if any(mp.dm_ind == 2):
        DM2surf = pad_crop(mp.dm2.compact.surfM, NdmPad)
        # DM2surf = falco.dm.gen_surf_from_act(mp.dm2, mp.dm2.compact.dx, NdmPad)
    else:
        DM2surf = np.zeros((NdmPad, NdmPad))

<<<<<<< HEAD
    if mp.flagDM1stop:
        DM1stop = pad_crop(mp.dm1.compact.mask, NdmPad) 
    else:
        DM1stop = np.ones((NdmPad, NdmPad))
=======
    # if mp.flagDM1stop:
    #     DM1stop = pad_crop(mp.dm1.compact.mask, NdmPad) 
    # else:
    #     DM1stop = np.ones((NdmPad, NdmPad))
>>>>>>> 71c04930
    if mp.flagDM2stop:
        DM2stop = pad_crop(mp.dm2.compact.mask, NdmPad) 
    else:
        DM2stop = np.ones((NdmPad, NdmPad))

    # This block is for BMC surface error testing
    if mp.flagDMwfe:  # if(mp.flagDMwfe && (mp.P1.full.Nbeam==mp.P1.compact.Nbeam))
        # if any(mp.dm_ind == 1):
        #     Edm1WFE = np.exp(2*np.pi*1j/wvl*pad_crop(mp.dm1.compact.wfe, NdmPad, 'extrapval', 0))
        # else:
        #     Edm1WFE = np.ones((NdmPad, NdmPad))
        if any(mp.dm_ind == 2):
            Edm2WFE = np.exp(2*np.pi*1j/wvl*pad_crop(mp.dm2.compact.wfe, NdmPad, 'extrapval', 0))
        else:
            Edm2WFE = np.ones((NdmPad, NdmPad))
    else:
        # Edm1WFE = np.ones((NdmPad, NdmPad))
        Edm2WFE = np.ones((NdmPad, NdmPad))

    # """Propagation"""
    # # Get the unocculted peak E-field and coronagraphic E-field
    # if mp.jac.minimizeNI:
    #     modvar.whichSource = 'star'
    #     Eocculted = falco.model.compact(mp, modvar)
    #     Eunocculted = falco.model.compact(mp, modvar, useFPM=False)
    #     indPeak = np.unravel_index(np.argmax(np.abs(Eunocculted), axis=None),
    #                                Eunocculted.shape)
    #     Epeak = Eunocculted[indPeak]

    # # Define pupil P1 and Propagate to pupil P2
    # EP1 = pupil*Ein  # E-field at pupil plane P1
    # EP2 = fp.relay(EP1, NrelayFactor*mp.Nrelay1to2, mp.centering)

    # # Propagate from P2 to DM1, and apply DM1 surface and aperture stop
    # if not abs(mp.d_P2_dm1) == 0:
    #     Edm1 = fp.ptp(EP2, mp.P2.compact.dx*NdmPad, wvl, mp.d_P2_dm1)
    # else:
    #     Edm1 = EP2
    # Edm1out = Edm1*Edm1WFE*DM1stop*np.exp(surfIntoPhase*2*np.pi*1j*DM1surf/wvl)

    """ ---------- DM1 ---------- """
    if idm == 1:
<<<<<<< HEAD
        Edm1out = mp.jac.Edm1_list[imode]
=======
        Edm1 = mp.jac.Edm1_list[imode]
>>>>>>> 71c04930
        # Gmode = np.zeros((mp.Fend.corr.Npix, mp.dm1.Nele), dtype=complex)

        # Two array sizes (at same resolution) of influence functions for MFT
        # and angular spectrum
        NboxPad1AS = int(mp.dm1.compact.NboxAS)  # array size for FFT-AS propagations from DM1->DM2->DM1
        # Adjust the sub-array location of the influence function for the added zero padding
        mp.dm1.compact.xy_box_lowerLeft_AS = mp.dm1.compact.xy_box_lowerLeft -\
            (mp.dm1.compact.NboxAS-mp.dm1.compact.Nbox)/2.

        if any(mp.dm_ind == 2):
            DM2surf = pad_crop(DM2surf, mp.dm1.compact.NdmPad)
        else:
            DM2surf = np.zeros((mp.dm1.compact.NdmPad, mp.dm1.compact.NdmPad))
        if mp.flagDM2stop:
            DM2stop = pad_crop(DM2stop, mp.dm1.compact.NdmPad)
        else:
            DM2stop = np.ones((mp.dm1.compact.NdmPad, mp.dm1.compact.NdmPad))
        apodReimaged = pad_crop(apodReimaged, mp.dm1.compact.NdmPad)

        Edm1pad = pad_crop(Edm1, mp.dm1.compact.NdmPad)  # Pad or crop for expected sub-array indexing
        Edm2WFEpad = pad_crop(Edm2WFE, mp.dm1.compact.NdmPad)  # Pad or crop for expected sub-array indexing

<<<<<<< HEAD
        # # Propagate each actuator from DM1 through the optical system
=======
        # Propagate each actuator from DM1 through the optical system
>>>>>>> 71c04930
        # Gindex = 0  # initialize index counter
        # for iact in mp.dm1.act_ele:

        # x- and y- coordinate indices of the padded influence function in the full padded pupil
<<<<<<< HEAD
        x_box_AS_ind = np.arange(mp.dm1.compact.xy_box_lowerLeft_AS[0, iact], mp.dm1.compact.xy_box_lowerLeft_AS[0, iact] + NboxPad1AS, dtype=int)  # x-indices in pupil arrays for the box
        y_box_AS_ind = np.arange(mp.dm1.compact.xy_box_lowerLeft_AS[1, iact], mp.dm1.compact.xy_box_lowerLeft_AS[1, iact] + NboxPad1AS, dtype=int)  # y-indices in pupil arrays for the box
=======
        x_box_AS_ind = np.arange(mp.dm1.compact.xy_box_lowerLeft_AS[0, iact], mp.dm1.compact.xy_box_lowerLeft_AS[0, iact]+NboxPad1AS, dtype=int) # x-indices in pupil arrays for the box
        y_box_AS_ind = np.arange(mp.dm1.compact.xy_box_lowerLeft_AS[1, iact], mp.dm1.compact.xy_box_lowerLeft_AS[1, iact]+NboxPad1AS, dtype=int) # y-indices in pupil arrays for the box
>>>>>>> 71c04930
        indBoxAS = np.ix_(y_box_AS_ind, x_box_AS_ind)
        # x- and y- coordinates of the UN-padded influence function in the full padded pupil
        x_box = mp.dm1.compact.x_pupPad[x_box_AS_ind]  # full pupil x-coordinates of the box 
        y_box = mp.dm1.compact.y_pupPad[y_box_AS_ind]  # full pupil y-coordinates of the box

        # Propagate from DM1 to DM2, and then back to P2
<<<<<<< HEAD
        dEbox = (surfIntoPhase*2*np.pi*1j/wvl)*pad_crop((mp.dm1.VtoH.reshape(mp.dm1.Nact**2)[iact])*np.squeeze(mp.dm1.compact.inf_datacube[:, :, iact]), NboxPad1AS) # Pad influence function at DM1 for angular spectrum propagation.
        dEbox = fp.ptp(dEbox*Edm1pad[np.ix_(y_box_AS_ind, x_box_AS_ind)], mp.P2.compact.dx*NboxPad1AS, wvl, mp.d_dm1_dm2) # forward propagate to DM2 and apply DM2 E-field
        dEP2box = fp.ptp(dEbox*Edm2WFEpad[np.ix_(y_box_AS_ind, x_box_AS_ind)]*DM2stop[np.ix_(y_box_AS_ind, x_box_AS_ind)]*np.exp(surfIntoPhase*2*np.pi*1j/wvl*DM2surf[np.ix_(y_box_AS_ind, x_box_AS_ind)]), mp.P2.compact.dx*NboxPad1AS, wvl, -1*(mp.d_dm1_dm2 + mp.d_P2_dm1)) # back-propagate to DM1
        # dEbox = fp.ptp_inf_func(dEbox*Edm1pad[np.ix_(y_box_AS_ind,x_box_AS_ind)], mp.P2.compact.dx*NboxPad1AS,wvl, mp.d_dm1_dm2, mp.dm1.dm_spacing, mp.propMethodPTP) # forward propagate to DM2 and apply DM2 E-field
        # dEP2box = fp.ptp_inf_func(dEbox.*Edm2WFEpad[np.ix_(y_box_AS_ind,x_box_AS_ind)]*DM2stop(y_box_AS_ind,x_box_AS_ind).*exp(surfIntoPhase*2*np.pi*1j/wvl*DM2surf(y_box_AS_ind,x_box_AS_ind)), mp.P2.compact.dx*NboxPad1AS,wvl,-1*(mp.d_dm1_dm2 + mp.d_P2_dm1), mp.dm1.dm_spacing, mp.propMethodPTP ) # back-propagate to DM1

        # # Re-insert the window around the influence function back into the full beam array. # DEBUGGING
        # EP2eff = np.zeros((mp.dm1.compact.NdmPad, mp.dm1.compact.NdmPad), dtype=complex)
        # EP2eff[indBoxAS] = dEP2box
=======
        dEbox = (surfIntoPhase*2*np.pi*1j/wvl)*pad_crop((mp.dm1.VtoH.reshape(mp.dm1.Nact**2)[iact])*np.squeeze(mp.dm1.compact.inf_datacube[:,:,iact]),NboxPad1AS) # Pad influence function at DM1 for angular spectrum propagation.
        dEbox = fp.ptp(dEbox*Edm1pad[np.ix_(y_box_AS_ind, x_box_AS_ind)], mp.P2.compact.dx*NboxPad1AS,wvl, mp.d_dm1_dm2) # forward propagate to DM2 and apply DM2 E-field
        dEP2box = fp.ptp(dEbox*Edm2WFEpad[np.ix_(y_box_AS_ind, x_box_AS_ind)]*DM2stop[np.ix_(y_box_AS_ind, x_box_AS_ind)]*np.exp(surfIntoPhase*2*np.pi*1j/wvl*DM2surf[np.ix_(y_box_AS_ind,x_box_AS_ind)]), mp.P2.compact.dx*NboxPad1AS,wvl,-1*(mp.d_dm1_dm2 + mp.d_P2_dm1) ) # back-propagate to DM1
#                dEbox = fp.ptp_inf_func(dEbox*Edm1pad[np.ix_(y_box_AS_ind,x_box_AS_ind)], mp.P2.compact.dx*NboxPad1AS,wvl, mp.d_dm1_dm2, mp.dm1.dm_spacing, mp.propMethodPTP) # forward propagate to DM2 and apply DM2 E-field
#                dEP2box = fp.ptp_inf_func(dEbox.*Edm2WFEpad[np.ix_(y_box_AS_ind,x_box_AS_ind)]*DM2stop(y_box_AS_ind,x_box_AS_ind).*exp(surfIntoPhase*2*np.pi*1j/wvl*DM2surf(y_box_AS_ind,x_box_AS_ind)), mp.P2.compact.dx*NboxPad1AS,wvl,-1*(mp.d_dm1_dm2 + mp.d_P2_dm1), mp.dm1.dm_spacing, mp.propMethodPTP ) # back-propagate to DM1
>>>>>>> 71c04930

        # To simulate going forward to the next pupil plane (with the apodizer) most efficiently, 
        # First, back-propagate the apodizer (by rotating 180-degrees) to the previous pupil.
        # Second, negate the coordinates of the box used.
<<<<<<< HEAD
        dEP2box = apodReimaged[indBoxAS]*dEP2box  # Apply 180deg-rotated SP mask.
        dEP3box = np.rot90(dEP2box, k=NrelayFactor*2*mp.Nrelay2to3)  # Forward propagate the cropped box by rotating 180 degrees mp.Nrelay2to3 times.

        # Negate and reverse coordinate values to effectively rotate by 180 degrees, if needed, from P2 to P3. 
        if np.mod(NrelayFactor*mp.Nrelay2to3, 2) == 1:
            x_box = -1*x_box[::-1]
            y_box = -1*y_box[::-1]

        # Matrices for the MFT from the pupil P3 to the focal plane mask
        rect_mat_pre = (np.exp(-2*np.pi*1j*np.outer(etasF3, y_box)/(wvl*mp.fl)))*np.sqrt(mp.P2.compact.dx*mp.P2.compact.dx)*np.sqrt(dxiF3*detaF3)/(wvl*mp.fl)
        rect_mat_post = (np.exp(-2*np.pi*1j*np.outer(x_box, xisF3)/(wvl*mp.fl)))

        EF3inc = rect_mat_pre @ dEP3box @ rect_mat_post  # MFT to FPM

        if mp.coro.upper() in ('LC', 'APLC', 'HLC'):
            # Propagate through (1 - FPM) for Babinet's principle
            EF3 = (transOuterFPM - fpm) * EF3inc

            # MFT to LS ("Sub" name for Subtrahend part of the Lyot-plane E-field)
            EP4sub = fp.mft_f2p(EF3, mp.fl, wvl, dxiF3, detaF3, mp.P4.compact.dx, mp.P4.compact.Narr, mp.centering)
            EP4sub = fp.relay(EP4sub, NrelayFactor*mp.Nrelay3to4 - 1, mp.centering)

            # Full Lyot plane pupil (for Babinet)
            EP4noFPM = np.zeros((mp.dm1.compact.NdmPad, mp.dm1.compact.NdmPad), dtype=complex)
            EP4noFPM[indBoxAS] = dEP2box  # Propagating the E-field from P2 to P4 without masks gives the same E-field.
            EP4noFPM = fp.relay(EP4noFPM, NrelayFactor*(mp.Nrelay2to3+mp.Nrelay3to4), mp.centering)  # Get the correct orientation
            EP4noFPM = pad_crop(EP4noFPM, mp.P4.compact.Narr)  # Crop down to the size of the Lyot stop opening
            EP4 = transOuterFPM*EP4noFPM - EP4sub  # Babinet's principle to get E-field at Lyot plane

        elif mp.coro.upper() in ('FLC', 'SPLC'):
            EF3 = fpm * EF3inc  # Apply FPM

            # MFT to Lyot plane
            EP4 = fp.mft_f2p(EF3, mp.fl, wvl, dxiF3, detaF3, mp.P4.compact.dx, mp.P4.compact.Narr, mp.centering)
            EP4 = fp.relay(EP4, NrelayFactor*mp.Nrelay3to4-1, mp.centering)  # Get the correct orientation

        EP4 *= mp.P4.compact.croppedMask  # Apply Lyot stop

        # MFT to camera
        EP4 = fp.relay(EP4, NrelayFactor*mp.NrelayFend, mp.centering)  # Rotate the final image 180 degrees if necessary
        EFend = fp.mft_p2f(EP4, mp.fl, wvl, mp.P4.compact.dx, mp.Fend.dxi, mp.Fend.Nxi, mp.Fend.deta, mp.Fend.Neta, mp.centering)

=======
        dEP2box = apodReimaged[indBoxAS]*dEP2box # Apply 180deg-rotated SP mask.
        dEP3box = np.rot90(dEP2box, k=NrelayFactor*2*mp.Nrelay2to3) # Forward propagate the cropped box by rotating 180 degrees mp.Nrelay2to3 times.
        # Negate and reverse coordinate values to effectively rotate by 180 degrees. No change if 360 degree rotation.
        if np.mod(NrelayFactor*mp.Nrelay2to3, 2) == 1:
            x_box = -1*x_box[::-1]
            y_box = -1*y_box[::-1]

        # Matrices for the MFT from the pupil P3 to the focal plane mask
        rect_mat_pre = (np.exp(-2*np.pi*1j*np.outer(etasF3, y_box)/(wvl*mp.fl)))*np.sqrt(mp.P2.compact.dx*mp.P2.compact.dx)*np.sqrt(dxiF3*detaF3)/(wvl*mp.fl)
        rect_mat_post = (np.exp(-2*np.pi*1j*np.outer(x_box, xisF3)/(wvl*mp.fl)))

        EF3inc = rect_mat_pre @ dEP3box @ rect_mat_post  # MFT to FPM

        if mp.coro.upper() in ('LC', 'APLC', 'HLC'):
            # Propagate through (1 - FPM) for Babinet's principle
            EF3 = (transOuterFPM-fpm) * EF3inc

            # MFT to LS ("Sub" name for Subtrahend part of the Lyot-plane E-field)
            EP4sub = fp.mft_f2p(EF3, mp.fl, wvl, dxiF3, detaF3, mp.P4.compact.dx, mp.P4.compact.Narr, mp.centering)
            EP4sub = fp.relay(EP4sub, NrelayFactor*mp.Nrelay3to4-1, mp.centering)

            # Full Lyot plane pupil (for Babinet)
            EP4noFPM = np.zeros((mp.dm1.compact.NdmPad, mp.dm1.compact.NdmPad), dtype=complex)
            EP4noFPM[indBoxAS] = dEP2box  # Propagating the E-field from P2 to P4 without masks gives the same E-field.
            EP4noFPM = fp.relay(EP4noFPM, NrelayFactor*(mp.Nrelay2to3+mp.Nrelay3to4), mp.centering)  # Get the correct orientation
            EP4noFPM = pad_crop(EP4noFPM, mp.P4.compact.Narr)  # Crop down to the size of the Lyot stop opening
            EP4 = transOuterFPM*EP4noFPM - EP4sub  # Babinet's principle to get E-field at Lyot plane

        elif mp.coro.upper() in ('FLC', 'SPLC'):
            EF3 = fpm * EF3inc  # Apply FPM

            # MFT to Lyot plane
            EP4 = fp.mft_f2p(EF3, mp.fl, wvl, dxiF3, detaF3, mp.P4.compact.dx, mp.P4.compact.Narr, mp.centering)
            EP4 = fp.relay(EP4, NrelayFactor*mp.Nrelay3to4-1, mp.centering)  # Get the correct orientation

        EP4 *= mp.P4.compact.croppedMask  # Apply Lyot stop

        # MFT to camera
        EP4 = fp.relay(EP4, NrelayFactor*mp.NrelayFend, mp.centering)  # Rotate the final image 180 degrees if necessary
        EFend = fp.mft_p2f(EP4, mp.fl, wvl, mp.P4.compact.dx, mp.Fend.dxi, mp.Fend.Nxi, mp.Fend.deta, mp.Fend.Neta, mp.centering)

>>>>>>> 71c04930
        Gchunk = EFend[mp.Fend.corr.maskBool]/np.sqrt(mp.Fend.compact.I00[modvar.sbpIndex])

        if mp.jac.minimizeNI:
            Epeak = mp.jac.Epeak_list[imode]  # scalar
            Eocculted = mp.jac.Eocculted_list[imode]  # image size
            JacOfPeak = no_fpm(mp, imode, idm, iact)  # scalar
            Gchunk = Gchunk/Epeak - Eocculted[mp.Fend.corr.maskBool]/(Epeak*Epeak) * JacOfPeak

        Gchunk *= mp.dm1.weight

    """ ---------- DM2 ---------- """
    if idm == 2:
        Edm2 = mp.jac.Edm2_list[imode]

        # Gmode = np.zeros((mp.Fend.corr.Npix, mp.dm2.Nele), dtype=complex)

        # Two array sizes (at same resolution) of influence functions for MFT and angular spectrum
        NboxPad2AS = int(mp.dm2.compact.NboxAS)
        mp.dm2.compact.xy_box_lowerLeft_AS = mp.dm2.compact.xy_box_lowerLeft - (NboxPad2AS-mp.dm2.compact.Nbox)/2  # Account for the padding of the influence function boxes

        apodReimaged = pad_crop(apodReimaged, mp.dm2.compact.NdmPad)
        # DM2stopPad = pad_crop(DM2stop, mp.dm2.compact.NdmPad)
        # Edm2WFEpad = pad_crop(Edm2WFE, mp.dm2.compact.NdmPad)

        # # Propagate full field to DM2 before back-propagating in small boxes
        # Edm2inc = pad_crop(fp.ptp(Edm1out, mp.compact.NdmPad*mp.P2.compact.dx, wvl, mp.d_dm1_dm2), mp.dm2.compact.NdmPad)  # E-field incident upon DM2
        # Edm2inc = pad_crop(Edm2inc, mp.dm2.compact.NdmPad)
        # Edm2 = DM2stopPad*Edm2WFEpad*Edm2inc*np.exp(surfIntoPhase*2*np.pi*1j/wvl*pad_crop(DM2surf, mp.dm2.compact.NdmPad))  # Initial E-field at DM2 including its own phase contribution

<<<<<<< HEAD
        # # Propagate each actuator from DM2 through the rest of the optical system
=======
        # Propagate each actuator from DM2 through the rest of the optical system
>>>>>>> 71c04930
        # Gindex = 0  # initialize index counter
        # for iact in mp.dm2.act_ele:

        # x- and y- coordinates of the padded influence function in the full padded pupil
<<<<<<< HEAD
        x_box_AS_ind = np.arange(mp.dm2.compact.xy_box_lowerLeft_AS[0, iact], mp.dm2.compact.xy_box_lowerLeft_AS[0, iact]+NboxPad2AS, dtype=int) # x-indices in pupil arrays for the box
        y_box_AS_ind = np.arange(mp.dm2.compact.xy_box_lowerLeft_AS[1, iact], mp.dm2.compact.xy_box_lowerLeft_AS[1, iact]+NboxPad2AS, dtype=int) # y-indices in pupil arrays for the box
=======
        x_box_AS_ind = np.arange(mp.dm2.compact.xy_box_lowerLeft_AS[0, iact], mp.dm2.compact.xy_box_lowerLeft_AS[0, iact]+NboxPad2AS, dtype=int)  # x-indices in pupil arrays for the box
        y_box_AS_ind = np.arange(mp.dm2.compact.xy_box_lowerLeft_AS[1, iact], mp.dm2.compact.xy_box_lowerLeft_AS[1, iact]+NboxPad2AS, dtype=int)  # y-indices in pupil arrays for the box
>>>>>>> 71c04930
        indBoxAS = np.ix_(y_box_AS_ind, x_box_AS_ind)
        # x- and y- coordinates of the UN-padded influence function in the full padded pupil
        x_box = mp.dm2.compact.x_pupPad[x_box_AS_ind]  # full pupil x-coordinates of the box 
        y_box = mp.dm2.compact.y_pupPad[y_box_AS_ind]  # full pupil y-coordinates of the box 

<<<<<<< HEAD
        dEbox = (mp.dm2.VtoH.reshape(mp.dm2.Nact**2)[iact])*(surfIntoPhase*2*np.pi*1j/wvl)*pad_crop(np.squeeze(mp.dm2.compact.inf_datacube[:, :, iact]), NboxPad2AS) # the padded influence function at DM2
        dEP2box = fp.ptp(dEbox*Edm2[indBoxAS], mp.P2.compact.dx*NboxPad2AS, wvl, -1*(mp.d_dm1_dm2 + mp.d_P2_dm1))  # back-propagate to pupil P2
        # dEP2box = ptp_inf_func(dEbox.*Edm2(y_box_AS_ind,x_box_AS_ind), mp.P2.compact.dx*NboxPad2AS,wvl,-1*(mp.d_dm1_dm2 + mp.d_P2_dm1), mp.dm2.dm_spacing, mp.propMethodPTP); # back-propagate to pupil P2

        # # Re-insert the window around the influence function back into the full beam array.  # DEBUGGING
        # EP2eff = np.zeros((mp.dm1.compact.NdmPad, mp.dm1.compact.NdmPad), dtype=complex)
        # EP2eff[indBoxAS] = dEP2box

        # To simulate going forward to the next pupil plane (with the apodizer) most efficiently, 
        # First, back-propagate the apodizer (by rotating 180-degrees) to the previous pupil.
        # Second, negate the coordinates of the box used.
        dEP2box = apodReimaged[indBoxAS]*dEP2box  # Apply 180deg-rotated SP mask.
        dEP3box = np.rot90(dEP2box, k=2*NrelayFactor*mp.Nrelay2to3)  # Forward propagate the cropped box by rotating 180 degrees mp.Nrelay2to3 times.
        # Negate and rotate coordinates to effectively rotate by 180 degrees. No change if 360 degree rotation.
        if np.mod(NrelayFactor*mp.Nrelay2to3, 2) == 1:
            x_box = -1*x_box[::-1]
            y_box = -1*y_box[::-1]

        # Matrices for the MFT from the pupil P3 to the focal plane mask
        rect_mat_pre = np.exp(-2*np.pi*1j*np.outer(etasF3, y_box)/(wvl*mp.fl))*np.sqrt(mp.P2.compact.dx*mp.P2.compact.dx)*np.sqrt(dxiF3*detaF3)/(wvl*mp.fl)
        rect_mat_post = np.exp(-2*np.pi*1j*np.outer(x_box, xisF3)/(wvl*mp.fl))

        EF3inc = rect_mat_pre @ dEP3box @ rect_mat_post  # MFT to FPM

        if mp.coro.upper() in ('LC', 'APLC', 'HLC'):
            # Propagate through (1 - fpm) for Babinet's principle
            EF3 = (transOuterFPM-fpm) * EF3inc

            # MFT to LS ("Sub" name for Subtrahend part of the Lyot-plane E-field)
            EP4sub = fp.mft_f2p(EF3, mp.fl, wvl, dxiF3, detaF3, mp.P4.compact.dx, mp.P4.compact.Narr, mp.centering)  # Subtrahend term for the Lyot plane E-field    
            EP4sub = fp.relay(EP4sub, NrelayFactor*mp.Nrelay3to4 - 1, mp.centering)  # Get the correct orientation

            EP4noFPM = np.zeros((mp.dm2.compact.NdmPad, mp.dm2.compact.NdmPad), dtype=complex)
            EP4noFPM[indBoxAS] = dEP2box  # Propagating the E-field from P2 to P4 without masks gives the same E-field.
            EP4noFPM = fp.relay(EP4noFPM, NrelayFactor*(mp.Nrelay2to3+mp.Nrelay3to4), mp.centering)  # Get the number or re-imaging relays between pupils P3 and P4. 
            EP4noFPM = pad_crop(EP4noFPM, mp.P4.compact.Narr)  # Crop down to the size of the Lyot stop opening
            EP4 = transOuterFPM*EP4noFPM - EP4sub  # Babinet's principle to get E-field at Lyot plane

        elif mp.coro.upper() in ('FLC', 'SPLC'):

            EF3 = fpm * EF3inc  # Apply FPM

            # MFT to LS ("Sub" name for Subtrahend part of the Lyot-plane E-field)
            EP4 = fp.mft_f2p(EF3, mp.fl, wvl, dxiF3, detaF3, mp.P4.compact.dx, mp.P4.compact.Narr, mp.centering)
            EP4 = fp.relay(EP4, NrelayFactor*mp.Nrelay3to4-1, mp.centering)

        # EP4 = pad_crop(EP2eff, mp.P4.compact.Narr)  # DEBUGGING
        EP4 *= mp.P4.compact.croppedMask  # Apply Lyot stop

        # # MFT to detector
        EP4 = fp.relay(EP4, NrelayFactor*mp.NrelayFend, mp.centering)  # Rotate the final image 180 degrees if necessary
        EFend = fp.mft_p2f(EP4, mp.fl, wvl, mp.P4.compact.dx, mp.Fend.dxi, mp.Fend.Nxi, mp.Fend.deta, mp.Fend.Neta, mp.centering)

=======
        dEbox = (mp.dm2.VtoH.reshape(mp.dm2.Nact**2)[iact])*(surfIntoPhase*2*np.pi*1j/wvl)*pad_crop(np.squeeze(mp.dm2.compact.inf_datacube[:, :, iact]), NboxPad2AS)  # the padded influence function at DM2
        dEP2box = fp.ptp(dEbox*Edm2[indBoxAS], mp.P2.compact.dx*NboxPad2AS, wvl, -1*(mp.d_dm1_dm2 + mp.d_P2_dm1))  # back-propagate to pupil P2
#                dEP2box = ptp_inf_func(dEbox.*Edm2(y_box_AS_ind,x_box_AS_ind), mp.P2.compact.dx*NboxPad2AS,wvl,-1*(mp.d_dm1_dm2 + mp.d_P2_dm1), mp.dm2.dm_spacing, mp.propMethodPTP); # back-propagate to pupil P2

        # To simulate going forward to the next pupil plane (with the apodizer) most efficiently, 
        # First, back-propagate the apodizer (by rotating 180-degrees) to the previous pupil.
        # Second, negate the coordinates of the box used.
        dEP2box = apodReimaged[indBoxAS]*dEP2box  # Apply 180deg-rotated SP mask.
        dEP3box = np.rot90(dEP2box, k=2*NrelayFactor*mp.Nrelay2to3)  # Forward propagate the cropped box by rotating 180 degrees mp.Nrelay2to3 times.
        # Negate and rotate coordinates to effectively rotate by 180 degrees. No change if 360 degree rotation.
        if np.mod(NrelayFactor*mp.Nrelay2to3, 2) == 1:
            x_box = -1*x_box[::-1]
            y_box = -1*y_box[::-1]

        # Matrices for the MFT from the pupil P3 to the focal plane mask
        rect_mat_pre = np.exp(-2*np.pi*1j*np.outer(etasF3, y_box)/(wvl*mp.fl))*np.sqrt(mp.P2.compact.dx*mp.P2.compact.dx)*np.sqrt(dxiF3*detaF3)/(wvl*mp.fl)
        rect_mat_post = np.exp(-2*np.pi*1j*np.outer(x_box, xisF3)/(wvl*mp.fl))

        EF3inc = rect_mat_pre @ dEP3box @ rect_mat_post  # MFT to FPM

        if mp.coro.upper() in ('LC', 'APLC', 'HLC'):
            # Propagate through (1 - fpm) for Babinet's principle
            EF3 = (transOuterFPM-fpm) * EF3inc

            # MFT to LS ("Sub" name for Subtrahend part of the Lyot-plane E-field)
            EP4sub = fp.mft_f2p(EF3, mp.fl, wvl, dxiF3, detaF3, mp.P4.compact.dx, mp.P4.compact.Narr, mp.centering)  # Subtrahend term for the Lyot plane E-field    
            EP4sub = fp.relay(EP4sub, NrelayFactor*mp.Nrelay3to4-1, mp.centering)  # Get the correct orientation

            EP4noFPM = np.zeros((mp.dm2.compact.NdmPad, mp.dm2.compact.NdmPad), dtype=complex)
            EP4noFPM[indBoxAS] = dEP2box  # Propagating the E-field from P2 to P4 without masks gives the same E-field.
            EP4noFPM = fp.relay(EP4noFPM, NrelayFactor*(mp.Nrelay2to3+mp.Nrelay3to4), mp.centering)  # Get the number or re-imaging relays between pupils P3 and P4. 
            EP4noFPM = pad_crop(EP4noFPM, mp.P4.compact.Narr)  # Crop down to the size of the Lyot stop opening
            EP4 = transOuterFPM*EP4noFPM - EP4sub  # Babinet's principle to get E-field at Lyot plane

        elif mp.coro.upper() in ('FLC', 'SPLC'):

            EF3 = fpm * EF3inc  # Apply FPM

            # MFT to LS ("Sub" name for Subtrahend part of the Lyot-plane E-field)
            EP4 = fp.mft_f2p(EF3, mp.fl, wvl, dxiF3, detaF3, mp.P4.compact.dx, mp.P4.compact.Narr, mp.centering)
            EP4 = fp.relay(EP4, NrelayFactor*mp.Nrelay3to4-1, mp.centering)

        EP4 *= mp.P4.compact.croppedMask  # Apply Lyot stop

        # MFT to detector
        EP4 = fp.relay(EP4, NrelayFactor*mp.NrelayFend, mp.centering)  # Rotate the final image 180 degrees if necessary
        EFend = fp.mft_p2f(EP4, mp.fl, wvl, mp.P4.compact.dx, mp.Fend.dxi, mp.Fend.Nxi, mp.Fend.deta, mp.Fend.Neta, mp.centering)

>>>>>>> 71c04930
        Gchunk = EFend[mp.Fend.corr.maskBool]/np.sqrt(mp.Fend.compact.I00[modvar.sbpIndex])

        if mp.jac.minimizeNI:
            JacOfPeak = no_fpm(mp, imode, idm, iact)
            Epeak = mp.jac.Epeak_list[imode]
            Eocculted = mp.jac.Eocculted_list[imode]
            Gchunk = Gchunk/Epeak - Eocculted[mp.Fend.corr.maskBool]/(Epeak*Epeak) * JacOfPeak

        Gchunk *= mp.dm2.weight

    # """ ---------- DM9 (HLC only) ---------- """
    # if idm == 9:
    #     Gmode = np.zeros((mp.Fend.corr.Npix, mp.dm9.Nele), dtype=complex)
    #     Nbox9 = int(mp.dm9.compact.Nbox)

    #     # Adjust the step size in the Jacobian, then divide back out. Used for
    #     # helping counteract effect of discretization.
    #     if not hasattr(mp.dm9, 'stepFac'):
    #         stepFac = 20
    #     else:
    #         stepFac = mp.dm9.stepFac

    #     # Propagate from DM1 to DM2, and apply DM2 surface and aperture stop
    #     Edm2 = Edm2WFE * DM2stop * np.exp(surfIntoPhase*2*np.pi*1j*DM2surf/wvl) * \
    #         fp.ptp(Edm1out, mp.P2.compact.dx*NdmPad, wvl, mp.d_dm1_dm2)

    #     # Back-propagate to pupil P2
    #     dz2 = mp.d_P2_dm1 + mp.d_dm1_dm2
    #     if dz2 < 10*wvl:
    #         EP2eff = Edm2
    #     else:
    #         EP2eff = fp.ptp(Edm2, mp.P2.compact.dx*NdmPad, wvl, -dz2)

    #     # Rotate 180 degrees mp.Nrelay2to3 times to go from pupil P2 to P3
    #     EP3 = fp.relay(EP2eff, NrelayFactor*mp.Nrelay2to3, mp.centering)

    #     # Apply apodizer mask
    #     if mp.flagApod:
    #         EP3 = mp.P3.compact.mask * pad_crop(EP3, mp.P1.compact.Narr)

    #     # MFT from pupil P3 to FPM (at focus F3)
    #     EF3inc = fp.mft_p2f(EP3, mp.fl, wvl, mp.P2.compact.dx, dxiF3, mp.F3.compact.Nxi, detaF3, mp.F3.compact.Neta, mp.centering)
    #     EF3inc = pad_crop(EF3inc, mp.dm9.compact.NdmPad)
    #     # Coordinates for metal thickness and dielectric thickness
    #     DM8transIndAll = falco.hlc.discretize_fpm_surf(mp.dm8.surf, mp.t_metal_nm_vec, mp.dt_metal_nm)  # All of the mask

    #     # Propagate each actuator from DM2 through the rest of the optical system
    #     Gindex = 0  # initialize index counter
    #     for iact in mp.dm9.act_ele:
    #         if np.sum(np.abs(mp.dm9.compact.inf_datacube[:, :, iact])) > 1e-12:  # Only compute for acutators specified for use or for influence functions that are not zeroed out

    #             # xi- and eta- coordinates in the full FPM portion of the focal plane
    #             xyLL = mp.dm9.compact.xy_box_lowerLeft[:, iact]
    #             xi_box_ind = np.arange(xyLL[0], xyLL[0]+Nbox9, dtype=int)  # xi-indices in focal arrays for the box
    #             eta_box_ind = np.arange(xyLL[1], xyLL[1]+Nbox9, dtype=int)  # eta-indices in focal arrays for the box
    #             indBox = np.ix_(eta_box_ind, xi_box_ind)
    #             xi_box = mp.dm9.compact.x_pupPad[xi_box_ind]
    #             eta_box = mp.dm9.compact.y_pupPad[eta_box_ind]

    #             # Obtain values for the "poked" FPM's complex transmission (only in the sub-array where poked)
    #             Nxi = Nbox9
    #             Neta = Nbox9
    #             DM9surfCropNew = stepFac*mp.dm9.VtoH[iact]*mp.dm9.compact.inf_datacube[:, :, iact] + mp.dm9.surf[indBox]  # New DM9 surface profile in the poked region (meters)
    #             DM9transInd = falco.hlc.discretize_fpm_surf(DM9surfCropNew, mp.t_diel_nm_vec,  mp.dt_diel_nm)
    #             DM8transInd = DM8transIndAll[indBox]  # Cropped region of the FPM.

    #             # Look up table to compute complex transmission coefficient of the FPM at each pixel
    #             fpmPoked = np.zeros((Neta, Nxi), dtype=complex)  # Initialize output array of FPM's complex transmission
    #             for ix in range(Nxi):
    #                 for iy in range(Neta):
    #                     ind_metal = DM8transInd[iy, ix]
    #                     ind_diel = DM9transInd[iy, ix]
    #                     fpmPoked[iy, ix] = mp.complexTransCompact[ind_diel, ind_metal, modvar.sbpIndex]

<<<<<<< HEAD
=======

>>>>>>> 71c04930
    #             dEF3box = ((transOuterFPM-fpmPoked) - (transOuterFPM-fpm[indBox])) * EF3inc[indBox]  # Delta field (in a small region) at the FPM

    #             # Matrices for the MFT from the FPM stamp to the Lyot stop
    #             rect_mat_pre = np.exp(-2*np.pi*1j*np.outer(mp.P4.compact.ys, eta_box)/(wvl*mp.fl)) *\
    #                 np.sqrt(mp.P4.compact.dx*mp.P4.compact.dx)*np.sqrt(dxiF3*detaF3)/(wvl*mp.fl)
    #             rect_mat_post = np.exp(-2*np.pi*1j*np.outer(xi_box, mp.P4.compact.xs)/(wvl*mp.fl))

    #             # MFT from FPM to Lyot stop (Nominal term transOuterFPM*EP4noFPM subtracts out to 0 since it ignores the FPM change).
    #             EP4 = 0 - rect_mat_pre @ dEF3box @ rect_mat_post  # MFT from FPM (F3) to Lyot stop plane (P4)
    #             EP4 = fp.relay(EP4, NrelayFactor*mp.Nrelay3to4-1, mp.centering)
    #             EP4 = mp.P4.compact.croppedMask * EP4  # Apply Lyot stop

    #             # MFT to final focal plane
    #             EP4 = fp.relay(EP4, NrelayFactor*mp.NrelayFend, mp.centering)
    #             EFend = fp.mft_p2f(EP4, mp.fl, wvl, mp.P4.compact.dx, mp.Fend.dxi, mp.Fend.Nxi, mp.Fend.deta, mp.Fend.Neta, mp.centering)

    #             Gmode[:, Gindex] = mp.dm9.act_sens / stepFac * mp.dm9.weight*EFend[mp.Fend.corr.maskBool] / np.sqrt(mp.Fend.compact.I00[modvar.sbpIndex])

    #         Gindex += 1

    return Gchunk


def vortex(mp, imode, idm, iact):
    """
    Differential model used to compute ctrl Jacobian for vortex coronagraph.

    Specialized compact model used to compute the DM response matrix, aka the
    control Jacobian for a vortex coronagraph. Can include an apodizer, making
    it an apodized vortex coronagraph (AVC). Does not include unknown
    aberrations of the full, "truth" model. This model propagates the
    first-order Taylor expansion of the phase from the poke of each actuator
    of the deformable mirror.

    Parameters
    ----------
    mp : ModelParameters
        Structure containing optical model parameters
    imode : int
        index of the subband, Zernike mode, and star combinations


    Returns
    -------
    Gmode : numpy ndarray
        Complex-valued, 2-D array containing the Jacobian for the
        specified Zernike mode, DM number, subband, and star.

    """
    modvar = falco.config.ModelVariables()
    modvar.sbpIndex = mp.jac.sbp_inds[imode]
    modvar.zernIndex = mp.jac.zern_inds[imode]
    modvar.starIndex = mp.jac.star_inds[imode]

    wvl = mp.sbp_centers[modvar.sbpIndex]
    surfIntoPhase = 2.  # Phase change is twice the DM surface height.
    NdmPad = int(mp.compact.NdmPad)
    # scaleFac = 1  # Default is that FPM sampling does not vary with wavelength

    if mp.flagRotation:
        NrelayFactor = 1
    else:
        NrelayFactor = 0  # zero out the number of relays

<<<<<<< HEAD
    # # Minimum FPM resolution for Jacobian calculations (in pixels per lambda/D)
    # minPadFacVortex = 8

    # # Get FPM charge
    # if type(mp.F3.VortexCharge) == np.ndarray:
    #     # Passing an array for mp.F3.VortexCharge with
    #     # corresponding wavelengths mp.F3.VortexCharge_lambdas
    #     # represents a chromatic vortex FPM
    #     if mp.F3.VortexCharge.size == 1:
    #         charge = mp.F3.VortexCharge
    #     else:
    #         np.interp(wvl, mp.F3.VortexCharge_lambdas, mp.F3.VortexCharge,
    #                   'linear', 'extrap')
    # elif type(mp.F3.VortexCharge) == int or type(mp.F3.VortexCharge) == float:
    #     # single value indicates fully achromatic mask
    #     charge = mp.F3.VortexCharge
    # else:
    #     raise TypeError("mp.F3.VortexCharge must be an int, float, or numpy ndarray.")

    # """Input E-fields"""
=======
    """Input E-fields"""
>>>>>>> 71c04930

    # # Include the star position and weight in the starting wavefront
    # iStar = modvar.starIndex
    # xiOffset = mp.compact.star.xiOffsetVec[iStar]
    # etaOffset = mp.compact.star.etaOffsetVec[iStar]
    # starWeight = mp.compact.star.weights[iStar]
    # TTphase = (-1)*(2*np.pi*(xiOffset*mp.P2.compact.XsDL +
    #                          etaOffset*mp.P2.compact.YsDL))
    # Ett = np.exp(1j*TTphase*mp.lambda0/wvl)
    # Ein = np.sqrt(starWeight) * Ett * \
    #     np.squeeze(mp.P1.compact.E[:, :, modvar.sbpIndex])

    # # Apply a Zernike (in amplitude) at input pupil
    # # Used only for Zernike sensitivity control.
    # if not (modvar.zernIndex == 1):
    #     indsZnoll = modvar.zernIndex  # Just send in 1 Zernike mode
    #     zernMat = np.squeeze(falco.zern.gen_norm_zern_maps(
    #         mp.P1.compact.Nbeam, mp.centering, indsZnoll))
    #     zernMat = pad_crop(zernMat, mp.P1.compact.Narr)
    #     Ein *= zernMat*(2*np.pi/wvl)*mp.jac.Zcoef[mp.jac.zerns ==
    #                                               modvar.zernIndex]

    # """ Masks and DM surfaces """
    # pupil = pad_crop(mp.P1.compact.mask, NdmPad)
    # Ein = pad_crop(Ein, NdmPad)

    # Re-image the apodizer from pupil P3 back to pupil P2.
    if mp.flagApod:
        apodReimaged = pad_crop(mp.P3.compact.mask, NdmPad)
        apodReimaged = fp.relay(apodReimaged, NrelayFactor*mp.Nrelay2to3, mp.centering)
    else:
        apodReimaged = np.ones((NdmPad, NdmPad))

    # Compute the DM surfaces for the current DM commands
    # if any(mp.dm_ind == 1):
    #     DM1surf = pad_crop(mp.dm1.compact.surfM, NdmPad)
    #     # DM1surf = falco.dm.gen_surf_from_act(mp.dm1, mp.dm1.compact.dx, NdmPad)
    # else:
    #     DM1surf = np.zeros((NdmPad, NdmPad))
    if any(mp.dm_ind == 2):
        DM2surf = pad_crop(mp.dm2.compact.surfM, NdmPad)
        # DM2surf = falco.dm.gen_surf_from_act(mp.dm2, mp.dm2.compact.dx, NdmPad)
    else:
        DM2surf = np.zeros((NdmPad, NdmPad))

    # if mp.flagDM1stop:
    #     DM1stop = pad_crop(mp.dm1.compact.mask, NdmPad)
    # else:
    #     DM1stop = np.ones((NdmPad, NdmPad))
    if mp.flagDM2stop:
        DM2stop = pad_crop(mp.dm2.compact.mask, NdmPad)
    else:
        DM2stop = np.ones((NdmPad, NdmPad))

    # This block is for BMC surface error testing
    if mp.flagDMwfe:
        # if any(mp.dm_ind == 1):
        #     Edm1WFE = np.exp(2*np.pi*1j/wvl*pad_crop(mp.dm1.compact.wfe,
        #                                              NdmPad, 'extrapval', 0))
        # else:
        #     Edm1WFE = np.ones((NdmPad, NdmPad))
        if any(mp.dm_ind == 2):
            Edm2WFE = np.exp(2*np.pi*1j/wvl*pad_crop(mp.dm2.compact.wfe,
                                                     NdmPad, 'extrapval', 0))
        else:
            Edm2WFE = np.ones((NdmPad, NdmPad))
    else:
        # Edm1WFE = np.ones((NdmPad, NdmPad))
        Edm2WFE = np.ones((NdmPad, NdmPad))

    """Propagation"""
    # # Get the unocculted peak E-field and coronagraphic E-field
    # if mp.jac.minimizeNI:
    #     modvar.whichSource = 'star'
    #     Eocculted = falco.model.compact(mp, modvar)
    #     Eunocculted = falco.model.compact(mp, modvar, useFPM=False)
    #     indPeak = np.unravel_index(np.argmax(np.abs(Eunocculted), axis=None),
    #                                Eunocculted.shape)
    #     Epeak = Eunocculted[indPeak]

    # # Define pupil P1 and Propagate to pupil P2
    # EP1 = pupil*Ein  # E-field at pupil plane P1
    # EP2 = fp.relay(EP1, NrelayFactor*mp.Nrelay1to2, mp.centering)

    # # Propagate from P2 to DM1, and apply DM1 surface and aperture stop
    # if not (abs(mp.d_P2_dm1) == 0):  # E-field arriving at DM1
    #     Edm1 = fp.ptp(EP2, mp.P2.compact.dx*NdmPad, wvl, mp.d_P2_dm1)
    # else:
    #     Edm1 = EP2
    # Edm1out = Edm1*Edm1WFE*DM1stop*np.exp(surfIntoPhase*2*np.pi*1j*DM1surf/wvl)

    """ ---------- DM1 ---------- """
    if idm == 1:
<<<<<<< HEAD
        Edm1out = mp.jac.Edm1_list[imode]
=======
        Edm1 = mp.jac.Edm1_list[imode]
>>>>>>> 71c04930
        Nfft1 = mp.jac.Nfft1_list[imode]
        fftshiftVortex = mp.jac.fftshiftVortexDM1_list[imode]
        # Gmode = np.zeros((mp.Fend.corr.Npix, mp.dm1.Nele), dtype=complex)

        # # Array size for planes P3, F3, and P4
<<<<<<< HEAD
        # Nfft1 = int(2**falco.util.nextpow2(np.max(np.array([mp.dm1.compact.NdmPad, minPadFacVortex*mp.dm1.compact.Nbox]))))  # Don't crop--but do pad if necessary.
=======
        # Nfft1 = int(2**falco.util.nextpow2(np.max(np.array([mp.dm1.compact.NdmPad, minPadFacVortex*mp.dm1.compact.Nbox])))) # Don't crop--but do pad if necessary.
>>>>>>> 71c04930

        # # Generate vortex FPM with fftshift already applied
        # fftshiftVortex = fftshift(falco.mask.falco_gen_vortex_mask(charge, Nfft1))

        # Two array sizes (at same resolution) of influence functions for MFT and angular spectrum
        NboxPad1AS = int(mp.dm1.compact.NboxAS)  # array size for FFT-AS propagations from DM1->DM2->DM1
        mp.dm1.compact.xy_box_lowerLeft_AS = mp.dm1.compact.xy_box_lowerLeft - (mp.dm1.compact.NboxAS-mp.dm1.compact.Nbox)/2.  # Adjust the sub-array location of the influence function for the added zero padding

        if any(mp.dm_ind == 2):
            DM2surf = pad_crop(DM2surf, mp.dm1.compact.NdmPad)
        else:
            DM2surf = np.zeros((mp.dm1.compact.NdmPad, mp.dm1.compact.NdmPad))
        if mp.flagDM2stop:
            DM2stop = pad_crop(DM2stop, mp.dm1.compact.NdmPad)
        else:
            DM2stop = np.ones((mp.dm1.compact.NdmPad, mp.dm1.compact.NdmPad))
        apodReimaged = pad_crop(apodReimaged, mp.dm1.compact.NdmPad)

        Edm1pad = pad_crop(Edm1, mp.dm1.compact.NdmPad)  # Pad or crop for expected sub-array indexing
        Edm2WFEpad = pad_crop(Edm2WFE, mp.dm1.compact.NdmPad)  # Pad or crop for expected sub-array indexing

<<<<<<< HEAD
        # Propagate each actuator from DM1 through the optical system
        # Gindex = 0  # initialize index counter
        # for iact in mp.dm1.act_ele:

=======
>>>>>>> 71c04930
        # x- and y- coordinate indices of the padded influence function in the full padded pupil
        x_box_AS_ind = np.arange(mp.dm1.compact.xy_box_lowerLeft_AS[0, iact], mp.dm1.compact.xy_box_lowerLeft_AS[0, iact]+NboxPad1AS, dtype=int)  # x-indices in pupil arrays for the box
        y_box_AS_ind = np.arange(mp.dm1.compact.xy_box_lowerLeft_AS[1, iact], mp.dm1.compact.xy_box_lowerLeft_AS[1 ,iact]+NboxPad1AS, dtype=int)  # y-indices in pupil arrays for the box
        indBoxAS = np.ix_(y_box_AS_ind, x_box_AS_ind)
<<<<<<< HEAD
        # # x- and y- coordinates of the UN-padded influence function in the full padded pupil
        # x_box = mp.dm1.compact.x_pupPad[x_box_AS_ind]  # full pupil x-coordinates of the box 
        # y_box = mp.dm1.compact.y_pupPad[y_box_AS_ind]  # full pupil y-coordinates of the box

        # Propagate from DM1 to DM2, and then back to P2
        dEbox = (surfIntoPhase*2*np.pi*1j/wvl)*pad_crop((mp.dm1.VtoH.flatten()[iact])*np.squeeze(mp.dm1.compact.inf_datacube[:, :, iact]), NboxPad1AS) # Pad influence function at DM1 for angular spectrum propagation.
        dEbox = fp.ptp(dEbox*Edm1pad[indBoxAS], mp.P2.compact.dx*NboxPad1AS, wvl, mp.d_dm1_dm2)  # forward propagate to DM2 and apply DM2 E-field
=======
        # x- and y- coordinates of the UN-padded influence function in the full padded pupil
        x_box = mp.dm1.compact.x_pupPad[x_box_AS_ind]  # full pupil x-coordinates of the box 
        y_box = mp.dm1.compact.y_pupPad[y_box_AS_ind]  # full pupil y-coordinates of the box

        # Propagate from DM1 to DM2, and then back to P2
        dEbox = (surfIntoPhase*2*np.pi*1j/wvl)*pad_crop((mp.dm1.VtoH.reshape(mp.dm1.Nact**2)[iact])*np.squeeze(mp.dm1.compact.inf_datacube[:, :, iact]), NboxPad1AS)  # Pad influence function at DM1 for angular spectrum propagation.
        dEbox = fp.ptp(dEbox*Edm1pad[indBoxAS], mp.P2.compact.dx*NboxPad1AS,wvl, mp.d_dm1_dm2) # forward propagate to DM2 and apply DM2 E-field
>>>>>>> 71c04930
        dEP2box = fp.ptp(dEbox*Edm2WFEpad[indBoxAS]*DM2stop[indBoxAS]*np.exp(surfIntoPhase*2*np.pi*1j/wvl*DM2surf[indBoxAS]), mp.P2.compact.dx*NboxPad1AS,wvl,-1*(mp.d_dm1_dm2 + mp.d_P2_dm1)) # back-propagate to DM1
#                dEbox = fp.ptp_inf_func(dEbox*Edm1pad[np.ix_(y_box_AS_ind,x_box_AS_ind)], mp.P2.compact.dx*NboxPad1AS,wvl, mp.d_dm1_dm2, mp.dm1.dm_spacing, mp.propMethodPTP) # forward propagate to DM2 and apply DM2 E-field
#                dEP2box = fp.ptp_inf_func(dEbox.*Edm2WFEpad[np.ix_(y_box_AS_ind,x_box_AS_ind)]*DM2stop(y_box_AS_ind,x_box_AS_ind).*exp(surfIntoPhase*2*np.pi*1j/wvl*DM2surf(y_box_AS_ind,x_box_AS_ind)), mp.P2.compact.dx*NboxPad1AS,wvl,-1*(mp.d_dm1_dm2 + mp.d_P2_dm1), mp.dm1.dm_spacing, mp.propMethodPTP ) # back-propagate to DM1
#
        # To simulate going forward to the next pupil plane (with the apodizer) most efficiently, 
        # First, back-propagate the apodizer (by rotating 180-degrees) to the previous pupil.
        # Second, negate the coordinates of the box used.
        dEP2boxEff = apodReimaged[indBoxAS]*dEP2box  # Apply 180deg-rotated apodizer mask.
        # dEP3box = np.rot90(dEP2box,k=2*mp.Nrelay2to3) # Forward propagate the cropped box by rotating 180 degrees mp.Nrelay2to3 times.
        # # Negate and reverse coordinate values to effectively rotate by 180 degrees. No change if 360 degree rotation.

        # Re-insert the window around the influence function back into the full beam array.
        EP2eff = np.zeros((mp.dm1.compact.NdmPad, mp.dm1.compact.NdmPad), dtype=complex)
        EP2eff[indBoxAS] = dEP2boxEff

        # Forward propagate from P2 (effective) to P3
        EP3 = fp.relay(EP2eff, NrelayFactor*mp.Nrelay2to3, mp.centering)
<<<<<<< HEAD

        # Pad pupil P3 for FFT
        EP3pad = pad_crop(EP3, Nfft1)

        # FFT from P3 to Fend.and apply vortex
        EF3 = fftshiftVortex*fft2(fftshift(EP3pad))/Nfft1

        # FFT from Vortex FPM to Lyot Plane
        EP4 = fftshift(fft2(EF3))/Nfft1
        EP4 = fp.relay(EP4, NrelayFactor*mp.Nrelay3to4-1, mp.centering)  # Add more re-imaging relays if necessary
        if Nfft1 > mp.P4.compact.Narr:
            EP4 = mp.P4.compact.croppedMask*pad_crop(EP4, mp.P4.compact.Narr)  # Crop EP4 and then apply Lyot stop 
        else:
            EP4 = pad_crop(mp.P4.compact.croppedMask, Nfft1)*EP4  # Crop the Lyot stop and then apply it.

        # MFT to camera
        EP4 = fp.relay(EP4, NrelayFactor*mp.NrelayFend, mp.centering)  # Rotate the final image 180 degrees if necessary
        EFend = fp.mft_p2f(EP4, mp.fl, wvl, mp.P2.compact.dx, mp.Fend.dxi, mp.Fend.Nxi, mp.Fend.deta, mp.Fend.Neta, mp.centering)
=======

        # Pad pupil P3 for FFT
        EP3pad = pad_crop(EP3, Nfft1)

        # FFT from P3 to Fend.and apply vortex
        EF3 = fftshiftVortex*fft2(fftshift(EP3pad))/Nfft1

        # FFT from Vortex FPM to Lyot Plane
        EP4 = fftshift(fft2(EF3))/Nfft1
        EP4 = fp.relay(EP4, NrelayFactor*mp.Nrelay3to4-1, mp.centering)  # Add more re-imaging relays if necessary
        if (Nfft1 > mp.P4.compact.Narr):
            EP4 = mp.P4.compact.croppedMask*pad_crop(EP4, mp.P4.compact.Narr)  # Crop EP4 and then apply Lyot stop 
        else:
            EP4 = pad_crop(mp.P4.compact.croppedMask, Nfft1)*EP4  # Crop the Lyot stop and then apply it.

        # MFT to camera
        EP4 = fp.relay(EP4, NrelayFactor*mp.NrelayFend, mp.centering)  # Rotate the final image 180 degrees if necessary
        EFend = fp.mft_p2f(EP4, mp.fl, wvl, mp.P4.compact.dx, mp.Fend.dxi, mp.Fend.Nxi, mp.Fend.deta, mp.Fend.Neta, mp.centering)
>>>>>>> 71c04930

        Gchunk = EFend[mp.Fend.corr.maskBool]/np.sqrt(mp.Fend.compact.I00[modvar.sbpIndex])

        if mp.jac.minimizeNI:
            Epeak = mp.jac.Epeak_list[imode]  # scalar
            Eocculted = mp.jac.Eocculted_list[imode]  # image size
            JacOfPeak = no_fpm(mp, imode, idm, iact)  # scalar
            Gchunk = Gchunk/Epeak - Eocculted[mp.Fend.corr.maskBool]/(Epeak*Epeak) * JacOfPeak

        Gchunk *= mp.dm1.weight

    """ ---------- DM2 ---------- """
    if idm == 2:
        Edm2 = mp.jac.Edm2_list[imode]
        Nfft2 = mp.jac.Nfft2_list[imode]
        fftshiftVortex = mp.jac.fftshiftVortexDM2_list[imode]
<<<<<<< HEAD

        # Gmode = np.zeros((mp.Fend.corr.Npix, mp.dm2.Nele), dtype=complex)

        # # Array size for planes P3, F3, and P4
        # Nfft2 = int(2**falco.util.nextpow2(np.max(np.array([mp.dm2.compact.NdmPad, minPadFacVortex*mp.dm2.compact.Nbox])))) # Don't crop--but do pad if necessary.

=======

        # Gmode = np.zeros((mp.Fend.corr.Npix, mp.dm2.Nele), dtype=complex)

        # # Array size for planes P3, F3, and P4
        # Nfft2 = int(2**falco.util.nextpow2(np.max(np.array([mp.dm2.compact.NdmPad, minPadFacVortex*mp.dm2.compact.Nbox])))) # Don't crop--but do pad if necessary.

>>>>>>> 71c04930
        # # Generate vortex FPM with fftshift already applied
        # fftshiftVortex = fftshift(falco.mask.falco_gen_vortex_mask(charge, Nfft2))

        # Two array sizes (at same resolution) of influence functions for MFT and angular spectrum
        NboxPad2AS = int(mp.dm2.compact.NboxAS)
        mp.dm2.compact.xy_box_lowerLeft_AS = mp.dm2.compact.xy_box_lowerLeft - (NboxPad2AS-mp.dm2.compact.Nbox)/2  # Account for the padding of the influence function boxes

        apodReimaged = pad_crop(apodReimaged, mp.dm2.compact.NdmPad)
        # DM2stopPad = pad_crop(DM2stop, mp.dm2.compact.NdmPad)
        # Edm2WFEpad = pad_crop(Edm2WFE, mp.dm2.compact.NdmPad)

        # # Propagate full field to DM2 before back-propagating in small boxes
<<<<<<< HEAD
        # Edm2inc = pad_crop(fp.ptp(Edm1out, mp.compact.NdmPad*mp.P2.compact.dx, wvl, mp.d_dm1_dm2), mp.dm2.compact.NdmPad)  # E-field incident upon DM2
        # Edm2inc = pad_crop(Edm2inc, mp.dm2.compact.NdmPad)
        # Edm2 = DM2stopPad * Edm2WFEpad * Edm2inc * np.exp(surfIntoPhase*2*np.pi*1j/wvl * pad_crop(DM2surf, mp.dm2.compact.NdmPad))  # Initial E-field at DM2 including its own phase contribution

        # # Propagate each actuator from DM2 through the rest of the optical system
        # Gindex = 0  # initialize index counter
        # for iact in mp.dm2.act_ele:
=======
        # Edm2inc = pad_crop(fp.ptp(Edm1out, mp.compact.NdmPad*mp.P2.compact.dx,wvl, mp.d_dm1_dm2), mp.dm2.compact.NdmPad) # E-field incident upon DM2
        # Edm2inc = pad_crop(Edm2inc, mp.dm2.compact.NdmPad);
        # Edm2 = DM2stopPad * Edm2WFEpad * Edm2inc * np.exp(surfIntoPhase*2*np.pi*1j/wvl * pad_crop(DM2surf, mp.dm2.compact.NdmPad)) # Initial E-field at DM2 including its own phase contribution
>>>>>>> 71c04930

        # x- and y- coordinates of the padded influence function in the full padded pupil
        x_box_AS_ind = np.arange(mp.dm2.compact.xy_box_lowerLeft_AS[0, iact], mp.dm2.compact.xy_box_lowerLeft_AS[0, iact]+NboxPad2AS, dtype=int)  # x-indices in pupil arrays for the box
        y_box_AS_ind = np.arange(mp.dm2.compact.xy_box_lowerLeft_AS[1, iact], mp.dm2.compact.xy_box_lowerLeft_AS[1, iact]+NboxPad2AS, dtype=int)  # y-indices in pupil arrays for the box
        indBoxAS = np.ix_(y_box_AS_ind, x_box_AS_ind)
<<<<<<< HEAD
        # # x- and y- coordinates of the UN-padded influence function in the full padded pupil
        # x_box = mp.dm2.compact.x_pupPad[x_box_AS_ind] # full pupil x-coordinates of the box
        # y_box = mp.dm2.compact.y_pupPad[y_box_AS_ind] # full pupil y-coordinates of the box

        dEbox = (mp.dm2.VtoH.reshape(mp.dm2.Nact**2)[iact])*(surfIntoPhase*2*np.pi*1j/wvl)*pad_crop(np.squeeze(mp.dm2.compact.inf_datacube[:, :, iact]), NboxPad2AS) # the padded influence function at DM2
        dEP2box = fp.ptp(dEbox*Edm2[indBoxAS], mp.P2.compact.dx*NboxPad2AS, wvl, -1*(mp.d_dm1_dm2 + mp.d_P2_dm1)) # back-propagate to pupil P2
        # dEP2box = ptp_inf_func(dEbox.*Edm2(y_box_AS_ind,x_box_AS_ind), mp.P2.compact.dx*NboxPad2AS,wvl,-1*(mp.d_dm1_dm2 + mp.d_P2_dm1), mp.dm2.dm_spacing, mp.propMethodPTP); # back-propagate to pupil P2

        # To simulate going forward to the next pupil plane (with the apodizer) most efficiently,
        # First, back-propagate the apodizer (by rotating 180-degrees) to the previous pupil.
        dEP2boxEff = apodReimaged[indBoxAS]*dEP2box
=======
#               # x- and y- coordinates of the UN-padded influence function in the full padded pupil
#                x_box = mp.dm2.compact.x_pupPad[x_box_AS_ind] # full pupil x-coordinates of the box
#                y_box = mp.dm2.compact.y_pupPad[y_box_AS_ind] # full pupil y-coordinates of the box

        dEbox = (mp.dm2.VtoH.reshape(mp.dm2.Nact**2)[iact])*(surfIntoPhase*2*np.pi*1j/wvl)*pad_crop(np.squeeze(mp.dm2.compact.inf_datacube[:, :, iact]), NboxPad2AS)  # the padded influence function at DM2
        dEP2box = fp.ptp(dEbox*Edm2[indBoxAS], mp.P2.compact.dx*NboxPad2AS, wvl, -1*(mp.d_dm1_dm2 + mp.d_P2_dm1))  # back-propagate to pupil P2
#                dEP2box = ptp_inf_func(dEbox.*Edm2(y_box_AS_ind,x_box_AS_ind), mp.P2.compact.dx*NboxPad2AS,wvl,-1*(mp.d_dm1_dm2 + mp.d_P2_dm1), mp.dm2.dm_spacing, mp.propMethodPTP); # back-propagate to pupil P2

        # To simulate going forward to the next pupil plane (with the apodizer) most efficiently,
        # First, back-propagate the apodizer (by rotating 180-degrees) to the previous pupil.
        # Second, negate the coordinates of the box used.
        dEP2boxEff = apodReimaged[indBoxAS]*dEP2box
#                dEP3box = np.rot90(dEP2box,k=2*mp.Nrelay2to3) # Forward propagate the cropped box by rotating 180 degrees mp.Nrelay2to3 times.
#                # Negate and rotate coordinates to effectively rotate by 180 degrees. No change if 360 degree rotation.
#                if np.mod(mp.Nrelay2to3,2)==1: 
#                    x_box = -1*x_box[::-1]
#                    y_box = -1*y_box[::-1]

>>>>>>> 71c04930
        EP2eff = np.zeros((mp.dm2.compact.NdmPad, mp.dm2.compact.NdmPad), dtype=complex)
        EP2eff[indBoxAS] = dEP2boxEff

        # Forward propagate from P2 (effective) to P3
        EP3 = fp.relay(EP2eff, NrelayFactor*mp.Nrelay2to3, mp.centering)

        # Pad pupil P3 for FFT
        EP3pad = pad_crop(EP3, Nfft2)

        # FFT from P3 to Fend.and apply vortex
        EF3 = fftshiftVortex*fft2(fftshift(EP3pad))/Nfft2

        # FFT from Vortex FPM to Lyot Plane
        EP4 = fftshift(fft2(EF3))/Nfft2
        EP4 = fp.relay(EP4, NrelayFactor*mp.Nrelay3to4-1, mp.centering)

        if Nfft2 > mp.P4.compact.Narr:
            EP4 = mp.P4.compact.croppedMask * pad_crop(EP4, mp.P4.compact.Narr)
        else:
            EP4 = pad_crop(mp.P4.compact.croppedMask, Nfft2) * EP4

        # MFT to detector
        EP4 = fp.relay(EP4, NrelayFactor*mp.NrelayFend, mp.centering)
<<<<<<< HEAD
        EFend = fp.mft_p2f(EP4, mp.fl, wvl, mp.P2.compact.dx, mp.Fend.dxi, mp.Fend.Nxi, mp.Fend.deta, mp.Fend.Neta, mp.centering)
=======
        EFend = fp.mft_p2f(EP4, mp.fl, wvl, mp.P4.compact.dx, mp.Fend.dxi, mp.Fend.Nxi, mp.Fend.deta, mp.Fend.Neta, mp.centering)
>>>>>>> 71c04930

        Gchunk = EFend[mp.Fend.corr.maskBool]/np.sqrt(mp.Fend.compact.I00[modvar.sbpIndex])

        if mp.jac.minimizeNI:
            JacOfPeak = no_fpm(mp, imode, idm, iact)
            Epeak = mp.jac.Epeak_list[imode]
            Eocculted = mp.jac.Eocculted_list[imode]
            Gchunk = Gchunk/Epeak - Eocculted[mp.Fend.corr.maskBool]/(Epeak*Epeak) * JacOfPeak

        Gchunk *= mp.dm2.weight

    return Gchunk


def no_fpm(mp, imode, idm, iact):
    """
    Compute the control Jacobian with the FPM removed.

    Used when EFC is suppressing the normalized intensity, for which the
    normalization peak is computed with the FPM removed from the beam.

    Parameters
    ----------
    mp : ModelParameters
        Structure containing optical model parameters
    imode : int
        index of the subband, Zernike mode, and star combinations
    idm : int
        Which DM the Jacobian is being computed for

    Returns
    -------
    Gmode : numpy ndarray
        Complex-valued, 2-D array containing the Jacobian for the
        specified Zernike mode, DM number, subband, and star.

    """
    modvar = falco.config.ModelVariables()
    modvar.sbpIndex = mp.jac.sbp_inds[imode]
    modvar.zernIndex = mp.jac.zern_inds[imode]
    modvar.starIndex = mp.jac.star_inds[imode]

    wvl = mp.sbp_centers[modvar.sbpIndex]
    surfIntoPhase = 2.  # Phase change is twice the DM surface height.
    NdmPad = int(mp.compact.NdmPad)

    if mp.flagRotation:
        NrelayFactor = 1
    else:
        NrelayFactor = 0  # zero out the number of relays

    """Input E-fields"""

    # Include the star position and weight in the starting wavefront
    iStar = modvar.starIndex
    xiOffset = mp.compact.star.xiOffsetVec[iStar]
    etaOffset = mp.compact.star.etaOffsetVec[iStar]
    # starWeight = mp.compact.star.weights[iStar]
    TTphase = (-1)*(2*np.pi*(xiOffset*mp.P2.compact.XsDL +
                             etaOffset*mp.P2.compact.YsDL))
    Ett = np.exp(1j*TTphase*mp.lambda0/wvl)
    # Ein = np.sqrt(starWeight) * Ett * \
    #     np.squeeze(mp.P1.compact.E[:, :, modvar.sbpIndex])

    EttUndoAtP2 = 1./falco.prop.relay(Ett, NrelayFactor*mp.Nrelay1to2)

    # # Apply a Zernike (in amplitude) at input pupil
    # # Used only for Zernike sensitivity control.
    # if not (modvar.zernIndex == 1):
    #     indsZnoll = modvar.zernIndex  # Just send in 1 Zernike mode
    #     zernMat = np.squeeze(falco.zern.gen_norm_zern_maps(
    #         mp.P1.compact.Nbeam, mp.centering, indsZnoll))
    #     zernMat = pad_crop(zernMat, mp.P1.compact.Narr)
    #     Ein *= zernMat*(2*np.pi/wvl)*mp.jac.Zcoef[mp.jac.zerns ==
    #                                               modvar.zernIndex]

    """ Masks and DM surfaces """
    if mp.P4.compact.Nbeam != mp.P1.compact.Nbeam:
        if not hasattr(mp.P4.compact, 'maskAtP1res'):
            raise ValueError(
                'For peak Jacobian calculation, there must be a Lyot stop '
                'named mp.P4.compact.maskAtP1res that is sampled at the same '
                'resolution as the input pupil.'
            )
        else:
            lyotStopReimaged = falco.prop.relay(
                pad_crop(mp.P4.compact.maskAtP1res, NdmPad),
                NrelayFactor*(mp.Nrelay2to3+mp.Nrelay3to4))

    else:
        lyotStopReimaged = falco.prop.relay(
            pad_crop(mp.P4.compact.mask, NdmPad),
            NrelayFactor*(mp.Nrelay2to3+mp.Nrelay3to4))

    # pupil = pad_crop(mp.P1.compact.mask, NdmPad)
    # Ein = pad_crop(Ein, NdmPad)

    # if mp.flagDM1stop:
    #     DM1stop = pad_crop(mp.dm1.compact.mask, NdmPad)
    # else:
    #     DM1stop = np.ones((NdmPad, NdmPad))
    if mp.flagDM2stop:
        DM2stop = pad_crop(mp.dm2.compact.mask, NdmPad)
    else:
        DM2stop = np.ones((NdmPad, NdmPad))

    # # Compute the DM surfaces for the current DM commands
    # if any(mp.dm_ind == 1):
    #     DM1surf = pad_crop(mp.dm1.compact.surfM, NdmPad)
    #     # DM1surf = falco.dm.gen_surf_from_act(mp.dm1, mp.dm1.compact.dx, NdmPad)
    # else:
    #     DM1surf = np.zeros((NdmPad, NdmPad))
    if any(mp.dm_ind == 2):
        DM2surf = pad_crop(mp.dm2.compact.surfM, NdmPad)
        # DM2surf = falco.dm.gen_surf_from_act(mp.dm2, mp.dm2.compact.dx, NdmPad)
    else:
        DM2surf = np.zeros((NdmPad, NdmPad))

    # Re-image the apodizer from pupil P3 back to pupil P2.
    if mp.flagApod:
        apodReimaged = pad_crop(mp.P3.compact.mask, NdmPad)
        apodReimaged = fp.relay(apodReimaged, NrelayFactor*mp.Nrelay2to3, mp.centering)
    else:
        apodReimaged = np.ones((NdmPad, NdmPad))

    # This block is for BMC surface error testing
    if mp.flagDMwfe:
        # if any(mp.dm_ind == 1):
        #     Edm1WFE = np.exp(2*np.pi*1j/wvl*pad_crop(mp.dm1.compact.wfe,
        #                                              NdmPad, 'extrapval', 0))
        # else:
        #     Edm1WFE = np.ones((NdmPad, NdmPad))
        if any(mp.dm_ind == 2):
            Edm2WFE = np.exp(2*np.pi*1j/wvl*pad_crop(mp.dm2.compact.wfe,
                                                     NdmPad, 'extrapval', 0))
        else:
            Edm2WFE = np.ones((NdmPad, NdmPad))
    else:
        # Edm1WFE = np.ones((NdmPad, NdmPad))
        Edm2WFE = np.ones((NdmPad, NdmPad))

    transOuterFPM = 1

    """Propagation"""
    # # Get the unocculted peak E-field and coronagraphic E-field
    # if mp.jac.minimizeNI:
    #     modvar.whichSource = 'star'
    #     Eocculted = falco.model.compact(mp, modvar)
    #     Eunocculted = falco.model.compact(mp, modvar, useFPM=False)
    #     indPeak = np.unravel_index(np.argmax(np.abs(Eunocculted), axis=None),
    #                                Eunocculted.shape)
    #     Epeak = Eunocculted[indPeak]

    # # Define pupil P1 and Propagate to pupil P2
    # EP1 = pupil*Ein  # E-field at pupil plane P1
    # EP2 = fp.relay(EP1, NrelayFactor*mp.Nrelay1to2, mp.centering)

    # # Propagate from P2 to DM1, and apply DM1 surface and aperture stop
    # if not (abs(mp.d_P2_dm1) == 0):  # E-field arriving at DM1
    #     Edm1 = fp.ptp(EP2, mp.P2.compact.dx*NdmPad, wvl, mp.d_P2_dm1)
    # else:
    #     Edm1 = EP2
    # Edm1out = Edm1*Edm1WFE*DM1stop*np.exp(surfIntoPhase*2*np.pi*1j*DM1surf/wvl)

    """ ---------- DM1 ---------- """
    if idm == 1:
        Edm1 = mp.jac.Edm1_list[imode]
        # Gmode = np.zeros((1, mp.dm1.Nele), dtype=complex)

        # Two array sizes (at same resolution) of influence functions for MFT and angular spectrum
        NboxPad1AS = int(mp.dm1.compact.NboxAS)  # array size for FFT-AS propagations from DM1->DM2->DM1
        mp.dm1.compact.xy_box_lowerLeft_AS = mp.dm1.compact.xy_box_lowerLeft - (mp.dm1.compact.NboxAS-mp.dm1.compact.Nbox)/2.  # Adjust the sub-array location of the influence function for the added zero padding

        if any(mp.dm_ind == 2):
            DM2surf = pad_crop(DM2surf, mp.dm1.compact.NdmPad)
        else:
            DM2surf = np.zeros((mp.dm1.compact.NdmPad, mp.dm1.compact.NdmPad))

        if mp.flagDM2stop:
            DM2stop = pad_crop(DM2stop, mp.dm1.compact.NdmPad)
        else:
            DM2stop = np.ones((mp.dm1.compact.NdmPad, mp.dm1.compact.NdmPad))

        Edm1pad = pad_crop(Edm1, mp.dm1.compact.NdmPad)  # Pad or crop for expected sub-array indexing
        Edm2WFEpad = pad_crop(Edm2WFE, mp.dm1.compact.NdmPad)  # Pad or crop for expected sub-array indexing
        apodReimaged = pad_crop(apodReimaged, mp.dm1.compact.NdmPad)
        lyotStopReimaged = pad_crop(lyotStopReimaged, mp.dm1.compact.NdmPad)
        EttUndoAtP2 = pad_crop(EttUndoAtP2, mp.dm1.compact.NdmPad)

        # Propagate each actuator from DM1 through the optical system
        # Gindex = 0  # initialize index counter
        # for iact in mp.dm1.act_ele:

        # x- and y- coordinate indices of the padded influence function in the full padded pupil
        x_box_AS_ind = np.arange(mp.dm1.compact.xy_box_lowerLeft_AS[0, iact], mp.dm1.compact.xy_box_lowerLeft_AS[0, iact]+NboxPad1AS, dtype=int)  # x-indices in pupil arrays for the box
        y_box_AS_ind = np.arange(mp.dm1.compact.xy_box_lowerLeft_AS[1, iact], mp.dm1.compact.xy_box_lowerLeft_AS[1 ,iact]+NboxPad1AS, dtype=int)  # y-indices in pupil arrays for the box
        indBoxAS = np.ix_(y_box_AS_ind, x_box_AS_ind)

        # Propagate from DM1 to DM2, and then back to P2
        dEbox = (surfIntoPhase*2*np.pi*1j/wvl)*pad_crop((mp.dm1.VtoH.reshape(mp.dm1.Nact**2)[iact])*np.squeeze(mp.dm1.compact.inf_datacube[:, :, iact]), NboxPad1AS)  # Pad influence function at DM1 for angular spectrum propagation.
        dEbox = fp.ptp(dEbox*Edm1pad[indBoxAS], mp.P2.compact.dx*NboxPad1AS,wvl, mp.d_dm1_dm2) # forward propagate to DM2 and apply DM2 E-field
        dEP2box = fp.ptp(dEbox*Edm2WFEpad[indBoxAS]*DM2stop[indBoxAS]*np.exp(surfIntoPhase*2*np.pi*1j/wvl*DM2surf[indBoxAS]), mp.P2.compact.dx*NboxPad1AS,wvl,-1*(mp.d_dm1_dm2 + mp.d_P2_dm1)) # back-propagate to DM1

        # Apply the reimaged apodizer at P2
        dEP2box = apodReimaged[indBoxAS] * dEP2box

        # Put the star back on-axis (if it isn't already)
        dEP2box = EttUndoAtP2[indBoxAS] * dEP2box

        # Apply the reimaged Lyot stop at P2
        dEP2box = lyotStopReimaged[indBoxAS] * dEP2box

        dEFendPeak = (
            np.sum(dEP2box) * transOuterFPM *
            np.sqrt(mp.P2.compact.dx*mp.P2.compact.dx) *
            np.sqrt(mp.Fend.dxi*mp.Fend.deta) /
            (wvl*mp.fl)
        )

        JacOfPeak = dEFendPeak / np.sqrt(mp.Fend.compact.I00[modvar.sbpIndex])

    """ ---------- DM2 ---------- """
    if idm == 2:
        Edm2 = mp.jac.Edm2_list[imode]
        # Gmode = np.zeros((1, mp.dm2.Nele), dtype=complex)

        # Two array sizes (at same resolution) of influence functions for MFT and angular spectrum
        NboxPad2AS = int(mp.dm2.compact.NboxAS)
        mp.dm2.compact.xy_box_lowerLeft_AS = mp.dm2.compact.xy_box_lowerLeft - (NboxPad2AS-mp.dm2.compact.Nbox)/2  # Account for the padding of the influence function boxes

        apodReimaged = pad_crop(apodReimaged, mp.dm2.compact.NdmPad)
        # DM2stopPad = pad_crop(DM2stop, mp.dm2.compact.NdmPad)
        # Edm2WFEpad = pad_crop(Edm2WFE, mp.dm2.compact.NdmPad)
        lyotStopReimaged = pad_crop(lyotStopReimaged, mp.dm2.compact.NdmPad)
        EttUndoAtP2 = pad_crop(EttUndoAtP2, mp.dm2.compact.NdmPad)

        # # Propagate full field to DM2 before back-propagating in small boxes
        # Edm2inc = pad_crop(fp.ptp(Edm1out, mp.compact.NdmPad*mp.P2.compact.dx, wvl, mp.d_dm1_dm2), mp.dm2.compact.NdmPad)  # E-field incident upon DM2
        # Edm2inc = pad_crop(Edm2inc, mp.dm2.compact.NdmPad)
        # Edm2 = DM2stopPad * Edm2WFEpad * Edm2inc * np.exp(surfIntoPhase*2*np.pi*1j/wvl * pad_crop(DM2surf, mp.dm2.compact.NdmPad))  # Initial E-field at DM2 including its own phase contribution

        # Propagate each actuator from DM2 through the rest of the optical system
        # Gindex = 0  # initialize index counter
        # for iact in mp.dm2.act_ele:

        # x- and y- coordinates of the padded influence function
        # in the full padded pupil
        x_box_AS_ind = np.arange(
            mp.dm2.compact.xy_box_lowerLeft_AS[0, iact],
            mp.dm2.compact.xy_box_lowerLeft_AS[0, iact]+NboxPad2AS,
            dtype=int)  # x-indices in pupil arrays for the box
        y_box_AS_ind = np.arange(
            mp.dm2.compact.xy_box_lowerLeft_AS[1, iact],
            mp.dm2.compact.xy_box_lowerLeft_AS[1, iact]+NboxPad2AS,
            dtype=int)  # y-indices in pupil arrays for the box
        indBoxAS = np.ix_(y_box_AS_ind, x_box_AS_ind)

        dEbox = (mp.dm2.VtoH.reshape(mp.dm2.Nact**2)[iact])*(surfIntoPhase*2*np.pi*1j/wvl)*pad_crop(np.squeeze(mp.dm2.compact.inf_datacube[:, :, iact]), NboxPad2AS)  # the padded influence function at DM2
        dEP2box = fp.ptp(dEbox*Edm2[indBoxAS], mp.P2.compact.dx*NboxPad2AS, wvl, -1*(mp.d_dm1_dm2 + mp.d_P2_dm1))  # back-propagate to pupil P2

        # Apply the reimaged apodizer at P2
        dEP2box = apodReimaged[indBoxAS] * dEP2box

        # Put the star back on-axis (if it isn't already)
        dEP2box = EttUndoAtP2[indBoxAS] * dEP2box

        # Apply the reimaged Lyot stop at P2
        dEP2box = lyotStopReimaged[indBoxAS] * dEP2box

        dEFendPeak = (
            np.sum(dEP2box) * transOuterFPM *
            np.sqrt(mp.P2.compact.dx*mp.P2.compact.dx) *
            np.sqrt(mp.Fend.dxi*mp.Fend.deta) /
            (wvl*mp.fl)
        )

        JacOfPeak = dEFendPeak / np.sqrt(mp.Fend.compact.I00[modvar.sbpIndex])

    return JacOfPeak<|MERGE_RESOLUTION|>--- conflicted
+++ resolved
@@ -262,10 +262,6 @@
         transOuterFPM = fpm[0, 0]
 
     # """Input E-fields"""
-<<<<<<< HEAD
-
-=======
->>>>>>> 71c04930
     # # Include the star position and weight in the starting wavefront
     # iStar = modvar.starIndex
     # xiOffset = mp.compact.star.xiOffsetVec[iStar]
@@ -310,17 +306,10 @@
     else:
         DM2surf = np.zeros((NdmPad, NdmPad))
 
-<<<<<<< HEAD
-    if mp.flagDM1stop:
-        DM1stop = pad_crop(mp.dm1.compact.mask, NdmPad) 
-    else:
-        DM1stop = np.ones((NdmPad, NdmPad))
-=======
     # if mp.flagDM1stop:
     #     DM1stop = pad_crop(mp.dm1.compact.mask, NdmPad) 
     # else:
     #     DM1stop = np.ones((NdmPad, NdmPad))
->>>>>>> 71c04930
     if mp.flagDM2stop:
         DM2stop = pad_crop(mp.dm2.compact.mask, NdmPad) 
     else:
@@ -363,11 +352,7 @@
 
     """ ---------- DM1 ---------- """
     if idm == 1:
-<<<<<<< HEAD
         Edm1out = mp.jac.Edm1_list[imode]
-=======
-        Edm1 = mp.jac.Edm1_list[imode]
->>>>>>> 71c04930
         # Gmode = np.zeros((mp.Fend.corr.Npix, mp.dm1.Nele), dtype=complex)
 
         # Two array sizes (at same resolution) of influence functions for MFT
@@ -390,50 +375,28 @@
         Edm1pad = pad_crop(Edm1, mp.dm1.compact.NdmPad)  # Pad or crop for expected sub-array indexing
         Edm2WFEpad = pad_crop(Edm2WFE, mp.dm1.compact.NdmPad)  # Pad or crop for expected sub-array indexing
 
-<<<<<<< HEAD
         # # Propagate each actuator from DM1 through the optical system
-=======
-        # Propagate each actuator from DM1 through the optical system
->>>>>>> 71c04930
         # Gindex = 0  # initialize index counter
         # for iact in mp.dm1.act_ele:
 
         # x- and y- coordinate indices of the padded influence function in the full padded pupil
-<<<<<<< HEAD
         x_box_AS_ind = np.arange(mp.dm1.compact.xy_box_lowerLeft_AS[0, iact], mp.dm1.compact.xy_box_lowerLeft_AS[0, iact] + NboxPad1AS, dtype=int)  # x-indices in pupil arrays for the box
         y_box_AS_ind = np.arange(mp.dm1.compact.xy_box_lowerLeft_AS[1, iact], mp.dm1.compact.xy_box_lowerLeft_AS[1, iact] + NboxPad1AS, dtype=int)  # y-indices in pupil arrays for the box
-=======
-        x_box_AS_ind = np.arange(mp.dm1.compact.xy_box_lowerLeft_AS[0, iact], mp.dm1.compact.xy_box_lowerLeft_AS[0, iact]+NboxPad1AS, dtype=int) # x-indices in pupil arrays for the box
-        y_box_AS_ind = np.arange(mp.dm1.compact.xy_box_lowerLeft_AS[1, iact], mp.dm1.compact.xy_box_lowerLeft_AS[1, iact]+NboxPad1AS, dtype=int) # y-indices in pupil arrays for the box
->>>>>>> 71c04930
         indBoxAS = np.ix_(y_box_AS_ind, x_box_AS_ind)
         # x- and y- coordinates of the UN-padded influence function in the full padded pupil
         x_box = mp.dm1.compact.x_pupPad[x_box_AS_ind]  # full pupil x-coordinates of the box 
         y_box = mp.dm1.compact.y_pupPad[y_box_AS_ind]  # full pupil y-coordinates of the box
 
         # Propagate from DM1 to DM2, and then back to P2
-<<<<<<< HEAD
         dEbox = (surfIntoPhase*2*np.pi*1j/wvl)*pad_crop((mp.dm1.VtoH.reshape(mp.dm1.Nact**2)[iact])*np.squeeze(mp.dm1.compact.inf_datacube[:, :, iact]), NboxPad1AS) # Pad influence function at DM1 for angular spectrum propagation.
         dEbox = fp.ptp(dEbox*Edm1pad[np.ix_(y_box_AS_ind, x_box_AS_ind)], mp.P2.compact.dx*NboxPad1AS, wvl, mp.d_dm1_dm2) # forward propagate to DM2 and apply DM2 E-field
         dEP2box = fp.ptp(dEbox*Edm2WFEpad[np.ix_(y_box_AS_ind, x_box_AS_ind)]*DM2stop[np.ix_(y_box_AS_ind, x_box_AS_ind)]*np.exp(surfIntoPhase*2*np.pi*1j/wvl*DM2surf[np.ix_(y_box_AS_ind, x_box_AS_ind)]), mp.P2.compact.dx*NboxPad1AS, wvl, -1*(mp.d_dm1_dm2 + mp.d_P2_dm1)) # back-propagate to DM1
         # dEbox = fp.ptp_inf_func(dEbox*Edm1pad[np.ix_(y_box_AS_ind,x_box_AS_ind)], mp.P2.compact.dx*NboxPad1AS,wvl, mp.d_dm1_dm2, mp.dm1.dm_spacing, mp.propMethodPTP) # forward propagate to DM2 and apply DM2 E-field
         # dEP2box = fp.ptp_inf_func(dEbox.*Edm2WFEpad[np.ix_(y_box_AS_ind,x_box_AS_ind)]*DM2stop(y_box_AS_ind,x_box_AS_ind).*exp(surfIntoPhase*2*np.pi*1j/wvl*DM2surf(y_box_AS_ind,x_box_AS_ind)), mp.P2.compact.dx*NboxPad1AS,wvl,-1*(mp.d_dm1_dm2 + mp.d_P2_dm1), mp.dm1.dm_spacing, mp.propMethodPTP ) # back-propagate to DM1
 
-        # # Re-insert the window around the influence function back into the full beam array. # DEBUGGING
-        # EP2eff = np.zeros((mp.dm1.compact.NdmPad, mp.dm1.compact.NdmPad), dtype=complex)
-        # EP2eff[indBoxAS] = dEP2box
-=======
-        dEbox = (surfIntoPhase*2*np.pi*1j/wvl)*pad_crop((mp.dm1.VtoH.reshape(mp.dm1.Nact**2)[iact])*np.squeeze(mp.dm1.compact.inf_datacube[:,:,iact]),NboxPad1AS) # Pad influence function at DM1 for angular spectrum propagation.
-        dEbox = fp.ptp(dEbox*Edm1pad[np.ix_(y_box_AS_ind, x_box_AS_ind)], mp.P2.compact.dx*NboxPad1AS,wvl, mp.d_dm1_dm2) # forward propagate to DM2 and apply DM2 E-field
-        dEP2box = fp.ptp(dEbox*Edm2WFEpad[np.ix_(y_box_AS_ind, x_box_AS_ind)]*DM2stop[np.ix_(y_box_AS_ind, x_box_AS_ind)]*np.exp(surfIntoPhase*2*np.pi*1j/wvl*DM2surf[np.ix_(y_box_AS_ind,x_box_AS_ind)]), mp.P2.compact.dx*NboxPad1AS,wvl,-1*(mp.d_dm1_dm2 + mp.d_P2_dm1) ) # back-propagate to DM1
-#                dEbox = fp.ptp_inf_func(dEbox*Edm1pad[np.ix_(y_box_AS_ind,x_box_AS_ind)], mp.P2.compact.dx*NboxPad1AS,wvl, mp.d_dm1_dm2, mp.dm1.dm_spacing, mp.propMethodPTP) # forward propagate to DM2 and apply DM2 E-field
-#                dEP2box = fp.ptp_inf_func(dEbox.*Edm2WFEpad[np.ix_(y_box_AS_ind,x_box_AS_ind)]*DM2stop(y_box_AS_ind,x_box_AS_ind).*exp(surfIntoPhase*2*np.pi*1j/wvl*DM2surf(y_box_AS_ind,x_box_AS_ind)), mp.P2.compact.dx*NboxPad1AS,wvl,-1*(mp.d_dm1_dm2 + mp.d_P2_dm1), mp.dm1.dm_spacing, mp.propMethodPTP ) # back-propagate to DM1
->>>>>>> 71c04930
-
         # To simulate going forward to the next pupil plane (with the apodizer) most efficiently, 
         # First, back-propagate the apodizer (by rotating 180-degrees) to the previous pupil.
         # Second, negate the coordinates of the box used.
-<<<<<<< HEAD
         dEP2box = apodReimaged[indBoxAS]*dEP2box  # Apply 180deg-rotated SP mask.
         dEP3box = np.rot90(dEP2box, k=NrelayFactor*2*mp.Nrelay2to3)  # Forward propagate the cropped box by rotating 180 degrees mp.Nrelay2to3 times.
 
@@ -476,49 +439,6 @@
         EP4 = fp.relay(EP4, NrelayFactor*mp.NrelayFend, mp.centering)  # Rotate the final image 180 degrees if necessary
         EFend = fp.mft_p2f(EP4, mp.fl, wvl, mp.P4.compact.dx, mp.Fend.dxi, mp.Fend.Nxi, mp.Fend.deta, mp.Fend.Neta, mp.centering)
 
-=======
-        dEP2box = apodReimaged[indBoxAS]*dEP2box # Apply 180deg-rotated SP mask.
-        dEP3box = np.rot90(dEP2box, k=NrelayFactor*2*mp.Nrelay2to3) # Forward propagate the cropped box by rotating 180 degrees mp.Nrelay2to3 times.
-        # Negate and reverse coordinate values to effectively rotate by 180 degrees. No change if 360 degree rotation.
-        if np.mod(NrelayFactor*mp.Nrelay2to3, 2) == 1:
-            x_box = -1*x_box[::-1]
-            y_box = -1*y_box[::-1]
-
-        # Matrices for the MFT from the pupil P3 to the focal plane mask
-        rect_mat_pre = (np.exp(-2*np.pi*1j*np.outer(etasF3, y_box)/(wvl*mp.fl)))*np.sqrt(mp.P2.compact.dx*mp.P2.compact.dx)*np.sqrt(dxiF3*detaF3)/(wvl*mp.fl)
-        rect_mat_post = (np.exp(-2*np.pi*1j*np.outer(x_box, xisF3)/(wvl*mp.fl)))
-
-        EF3inc = rect_mat_pre @ dEP3box @ rect_mat_post  # MFT to FPM
-
-        if mp.coro.upper() in ('LC', 'APLC', 'HLC'):
-            # Propagate through (1 - FPM) for Babinet's principle
-            EF3 = (transOuterFPM-fpm) * EF3inc
-
-            # MFT to LS ("Sub" name for Subtrahend part of the Lyot-plane E-field)
-            EP4sub = fp.mft_f2p(EF3, mp.fl, wvl, dxiF3, detaF3, mp.P4.compact.dx, mp.P4.compact.Narr, mp.centering)
-            EP4sub = fp.relay(EP4sub, NrelayFactor*mp.Nrelay3to4-1, mp.centering)
-
-            # Full Lyot plane pupil (for Babinet)
-            EP4noFPM = np.zeros((mp.dm1.compact.NdmPad, mp.dm1.compact.NdmPad), dtype=complex)
-            EP4noFPM[indBoxAS] = dEP2box  # Propagating the E-field from P2 to P4 without masks gives the same E-field.
-            EP4noFPM = fp.relay(EP4noFPM, NrelayFactor*(mp.Nrelay2to3+mp.Nrelay3to4), mp.centering)  # Get the correct orientation
-            EP4noFPM = pad_crop(EP4noFPM, mp.P4.compact.Narr)  # Crop down to the size of the Lyot stop opening
-            EP4 = transOuterFPM*EP4noFPM - EP4sub  # Babinet's principle to get E-field at Lyot plane
-
-        elif mp.coro.upper() in ('FLC', 'SPLC'):
-            EF3 = fpm * EF3inc  # Apply FPM
-
-            # MFT to Lyot plane
-            EP4 = fp.mft_f2p(EF3, mp.fl, wvl, dxiF3, detaF3, mp.P4.compact.dx, mp.P4.compact.Narr, mp.centering)
-            EP4 = fp.relay(EP4, NrelayFactor*mp.Nrelay3to4-1, mp.centering)  # Get the correct orientation
-
-        EP4 *= mp.P4.compact.croppedMask  # Apply Lyot stop
-
-        # MFT to camera
-        EP4 = fp.relay(EP4, NrelayFactor*mp.NrelayFend, mp.centering)  # Rotate the final image 180 degrees if necessary
-        EFend = fp.mft_p2f(EP4, mp.fl, wvl, mp.P4.compact.dx, mp.Fend.dxi, mp.Fend.Nxi, mp.Fend.deta, mp.Fend.Neta, mp.centering)
-
->>>>>>> 71c04930
         Gchunk = EFend[mp.Fend.corr.maskBool]/np.sqrt(mp.Fend.compact.I00[modvar.sbpIndex])
 
         if mp.jac.minimizeNI:
@@ -548,28 +468,18 @@
         # Edm2inc = pad_crop(Edm2inc, mp.dm2.compact.NdmPad)
         # Edm2 = DM2stopPad*Edm2WFEpad*Edm2inc*np.exp(surfIntoPhase*2*np.pi*1j/wvl*pad_crop(DM2surf, mp.dm2.compact.NdmPad))  # Initial E-field at DM2 including its own phase contribution
 
-<<<<<<< HEAD
         # # Propagate each actuator from DM2 through the rest of the optical system
-=======
-        # Propagate each actuator from DM2 through the rest of the optical system
->>>>>>> 71c04930
         # Gindex = 0  # initialize index counter
         # for iact in mp.dm2.act_ele:
 
         # x- and y- coordinates of the padded influence function in the full padded pupil
-<<<<<<< HEAD
         x_box_AS_ind = np.arange(mp.dm2.compact.xy_box_lowerLeft_AS[0, iact], mp.dm2.compact.xy_box_lowerLeft_AS[0, iact]+NboxPad2AS, dtype=int) # x-indices in pupil arrays for the box
         y_box_AS_ind = np.arange(mp.dm2.compact.xy_box_lowerLeft_AS[1, iact], mp.dm2.compact.xy_box_lowerLeft_AS[1, iact]+NboxPad2AS, dtype=int) # y-indices in pupil arrays for the box
-=======
-        x_box_AS_ind = np.arange(mp.dm2.compact.xy_box_lowerLeft_AS[0, iact], mp.dm2.compact.xy_box_lowerLeft_AS[0, iact]+NboxPad2AS, dtype=int)  # x-indices in pupil arrays for the box
-        y_box_AS_ind = np.arange(mp.dm2.compact.xy_box_lowerLeft_AS[1, iact], mp.dm2.compact.xy_box_lowerLeft_AS[1, iact]+NboxPad2AS, dtype=int)  # y-indices in pupil arrays for the box
->>>>>>> 71c04930
         indBoxAS = np.ix_(y_box_AS_ind, x_box_AS_ind)
         # x- and y- coordinates of the UN-padded influence function in the full padded pupil
         x_box = mp.dm2.compact.x_pupPad[x_box_AS_ind]  # full pupil x-coordinates of the box 
         y_box = mp.dm2.compact.y_pupPad[y_box_AS_ind]  # full pupil y-coordinates of the box 
 
-<<<<<<< HEAD
         dEbox = (mp.dm2.VtoH.reshape(mp.dm2.Nact**2)[iact])*(surfIntoPhase*2*np.pi*1j/wvl)*pad_crop(np.squeeze(mp.dm2.compact.inf_datacube[:, :, iact]), NboxPad2AS) # the padded influence function at DM2
         dEP2box = fp.ptp(dEbox*Edm2[indBoxAS], mp.P2.compact.dx*NboxPad2AS, wvl, -1*(mp.d_dm1_dm2 + mp.d_P2_dm1))  # back-propagate to pupil P2
         # dEP2box = ptp_inf_func(dEbox.*Edm2(y_box_AS_ind,x_box_AS_ind), mp.P2.compact.dx*NboxPad2AS,wvl,-1*(mp.d_dm1_dm2 + mp.d_P2_dm1), mp.dm2.dm_spacing, mp.propMethodPTP); # back-propagate to pupil P2
@@ -623,56 +533,6 @@
         EP4 = fp.relay(EP4, NrelayFactor*mp.NrelayFend, mp.centering)  # Rotate the final image 180 degrees if necessary
         EFend = fp.mft_p2f(EP4, mp.fl, wvl, mp.P4.compact.dx, mp.Fend.dxi, mp.Fend.Nxi, mp.Fend.deta, mp.Fend.Neta, mp.centering)
 
-=======
-        dEbox = (mp.dm2.VtoH.reshape(mp.dm2.Nact**2)[iact])*(surfIntoPhase*2*np.pi*1j/wvl)*pad_crop(np.squeeze(mp.dm2.compact.inf_datacube[:, :, iact]), NboxPad2AS)  # the padded influence function at DM2
-        dEP2box = fp.ptp(dEbox*Edm2[indBoxAS], mp.P2.compact.dx*NboxPad2AS, wvl, -1*(mp.d_dm1_dm2 + mp.d_P2_dm1))  # back-propagate to pupil P2
-#                dEP2box = ptp_inf_func(dEbox.*Edm2(y_box_AS_ind,x_box_AS_ind), mp.P2.compact.dx*NboxPad2AS,wvl,-1*(mp.d_dm1_dm2 + mp.d_P2_dm1), mp.dm2.dm_spacing, mp.propMethodPTP); # back-propagate to pupil P2
-
-        # To simulate going forward to the next pupil plane (with the apodizer) most efficiently, 
-        # First, back-propagate the apodizer (by rotating 180-degrees) to the previous pupil.
-        # Second, negate the coordinates of the box used.
-        dEP2box = apodReimaged[indBoxAS]*dEP2box  # Apply 180deg-rotated SP mask.
-        dEP3box = np.rot90(dEP2box, k=2*NrelayFactor*mp.Nrelay2to3)  # Forward propagate the cropped box by rotating 180 degrees mp.Nrelay2to3 times.
-        # Negate and rotate coordinates to effectively rotate by 180 degrees. No change if 360 degree rotation.
-        if np.mod(NrelayFactor*mp.Nrelay2to3, 2) == 1:
-            x_box = -1*x_box[::-1]
-            y_box = -1*y_box[::-1]
-
-        # Matrices for the MFT from the pupil P3 to the focal plane mask
-        rect_mat_pre = np.exp(-2*np.pi*1j*np.outer(etasF3, y_box)/(wvl*mp.fl))*np.sqrt(mp.P2.compact.dx*mp.P2.compact.dx)*np.sqrt(dxiF3*detaF3)/(wvl*mp.fl)
-        rect_mat_post = np.exp(-2*np.pi*1j*np.outer(x_box, xisF3)/(wvl*mp.fl))
-
-        EF3inc = rect_mat_pre @ dEP3box @ rect_mat_post  # MFT to FPM
-
-        if mp.coro.upper() in ('LC', 'APLC', 'HLC'):
-            # Propagate through (1 - fpm) for Babinet's principle
-            EF3 = (transOuterFPM-fpm) * EF3inc
-
-            # MFT to LS ("Sub" name for Subtrahend part of the Lyot-plane E-field)
-            EP4sub = fp.mft_f2p(EF3, mp.fl, wvl, dxiF3, detaF3, mp.P4.compact.dx, mp.P4.compact.Narr, mp.centering)  # Subtrahend term for the Lyot plane E-field    
-            EP4sub = fp.relay(EP4sub, NrelayFactor*mp.Nrelay3to4-1, mp.centering)  # Get the correct orientation
-
-            EP4noFPM = np.zeros((mp.dm2.compact.NdmPad, mp.dm2.compact.NdmPad), dtype=complex)
-            EP4noFPM[indBoxAS] = dEP2box  # Propagating the E-field from P2 to P4 without masks gives the same E-field.
-            EP4noFPM = fp.relay(EP4noFPM, NrelayFactor*(mp.Nrelay2to3+mp.Nrelay3to4), mp.centering)  # Get the number or re-imaging relays between pupils P3 and P4. 
-            EP4noFPM = pad_crop(EP4noFPM, mp.P4.compact.Narr)  # Crop down to the size of the Lyot stop opening
-            EP4 = transOuterFPM*EP4noFPM - EP4sub  # Babinet's principle to get E-field at Lyot plane
-
-        elif mp.coro.upper() in ('FLC', 'SPLC'):
-
-            EF3 = fpm * EF3inc  # Apply FPM
-
-            # MFT to LS ("Sub" name for Subtrahend part of the Lyot-plane E-field)
-            EP4 = fp.mft_f2p(EF3, mp.fl, wvl, dxiF3, detaF3, mp.P4.compact.dx, mp.P4.compact.Narr, mp.centering)
-            EP4 = fp.relay(EP4, NrelayFactor*mp.Nrelay3to4-1, mp.centering)
-
-        EP4 *= mp.P4.compact.croppedMask  # Apply Lyot stop
-
-        # MFT to detector
-        EP4 = fp.relay(EP4, NrelayFactor*mp.NrelayFend, mp.centering)  # Rotate the final image 180 degrees if necessary
-        EFend = fp.mft_p2f(EP4, mp.fl, wvl, mp.P4.compact.dx, mp.Fend.dxi, mp.Fend.Nxi, mp.Fend.deta, mp.Fend.Neta, mp.centering)
-
->>>>>>> 71c04930
         Gchunk = EFend[mp.Fend.corr.maskBool]/np.sqrt(mp.Fend.compact.I00[modvar.sbpIndex])
 
         if mp.jac.minimizeNI:
@@ -747,10 +607,6 @@
     #                     ind_diel = DM9transInd[iy, ix]
     #                     fpmPoked[iy, ix] = mp.complexTransCompact[ind_diel, ind_metal, modvar.sbpIndex]
 
-<<<<<<< HEAD
-=======
-
->>>>>>> 71c04930
     #             dEF3box = ((transOuterFPM-fpmPoked) - (transOuterFPM-fpm[indBox])) * EF3inc[indBox]  # Delta field (in a small region) at the FPM
 
     #             # Matrices for the MFT from the FPM stamp to the Lyot stop
@@ -815,7 +671,6 @@
     else:
         NrelayFactor = 0  # zero out the number of relays
 
-<<<<<<< HEAD
     # # Minimum FPM resolution for Jacobian calculations (in pixels per lambda/D)
     # minPadFacVortex = 8
 
@@ -836,9 +691,6 @@
     #     raise TypeError("mp.F3.VortexCharge must be an int, float, or numpy ndarray.")
 
     # """Input E-fields"""
-=======
-    """Input E-fields"""
->>>>>>> 71c04930
 
     # # Include the star position and weight in the starting wavefront
     # iStar = modvar.starIndex
@@ -932,21 +784,13 @@
 
     """ ---------- DM1 ---------- """
     if idm == 1:
-<<<<<<< HEAD
         Edm1out = mp.jac.Edm1_list[imode]
-=======
-        Edm1 = mp.jac.Edm1_list[imode]
->>>>>>> 71c04930
         Nfft1 = mp.jac.Nfft1_list[imode]
         fftshiftVortex = mp.jac.fftshiftVortexDM1_list[imode]
         # Gmode = np.zeros((mp.Fend.corr.Npix, mp.dm1.Nele), dtype=complex)
 
         # # Array size for planes P3, F3, and P4
-<<<<<<< HEAD
         # Nfft1 = int(2**falco.util.nextpow2(np.max(np.array([mp.dm1.compact.NdmPad, minPadFacVortex*mp.dm1.compact.Nbox]))))  # Don't crop--but do pad if necessary.
-=======
-        # Nfft1 = int(2**falco.util.nextpow2(np.max(np.array([mp.dm1.compact.NdmPad, minPadFacVortex*mp.dm1.compact.Nbox])))) # Don't crop--but do pad if necessary.
->>>>>>> 71c04930
 
         # # Generate vortex FPM with fftshift already applied
         # fftshiftVortex = fftshift(falco.mask.falco_gen_vortex_mask(charge, Nfft1))
@@ -968,18 +812,14 @@
         Edm1pad = pad_crop(Edm1, mp.dm1.compact.NdmPad)  # Pad or crop for expected sub-array indexing
         Edm2WFEpad = pad_crop(Edm2WFE, mp.dm1.compact.NdmPad)  # Pad or crop for expected sub-array indexing
 
-<<<<<<< HEAD
         # Propagate each actuator from DM1 through the optical system
         # Gindex = 0  # initialize index counter
         # for iact in mp.dm1.act_ele:
 
-=======
->>>>>>> 71c04930
         # x- and y- coordinate indices of the padded influence function in the full padded pupil
         x_box_AS_ind = np.arange(mp.dm1.compact.xy_box_lowerLeft_AS[0, iact], mp.dm1.compact.xy_box_lowerLeft_AS[0, iact]+NboxPad1AS, dtype=int)  # x-indices in pupil arrays for the box
         y_box_AS_ind = np.arange(mp.dm1.compact.xy_box_lowerLeft_AS[1, iact], mp.dm1.compact.xy_box_lowerLeft_AS[1 ,iact]+NboxPad1AS, dtype=int)  # y-indices in pupil arrays for the box
         indBoxAS = np.ix_(y_box_AS_ind, x_box_AS_ind)
-<<<<<<< HEAD
         # # x- and y- coordinates of the UN-padded influence function in the full padded pupil
         # x_box = mp.dm1.compact.x_pupPad[x_box_AS_ind]  # full pupil x-coordinates of the box 
         # y_box = mp.dm1.compact.y_pupPad[y_box_AS_ind]  # full pupil y-coordinates of the box
@@ -987,15 +827,6 @@
         # Propagate from DM1 to DM2, and then back to P2
         dEbox = (surfIntoPhase*2*np.pi*1j/wvl)*pad_crop((mp.dm1.VtoH.flatten()[iact])*np.squeeze(mp.dm1.compact.inf_datacube[:, :, iact]), NboxPad1AS) # Pad influence function at DM1 for angular spectrum propagation.
         dEbox = fp.ptp(dEbox*Edm1pad[indBoxAS], mp.P2.compact.dx*NboxPad1AS, wvl, mp.d_dm1_dm2)  # forward propagate to DM2 and apply DM2 E-field
-=======
-        # x- and y- coordinates of the UN-padded influence function in the full padded pupil
-        x_box = mp.dm1.compact.x_pupPad[x_box_AS_ind]  # full pupil x-coordinates of the box 
-        y_box = mp.dm1.compact.y_pupPad[y_box_AS_ind]  # full pupil y-coordinates of the box
-
-        # Propagate from DM1 to DM2, and then back to P2
-        dEbox = (surfIntoPhase*2*np.pi*1j/wvl)*pad_crop((mp.dm1.VtoH.reshape(mp.dm1.Nact**2)[iact])*np.squeeze(mp.dm1.compact.inf_datacube[:, :, iact]), NboxPad1AS)  # Pad influence function at DM1 for angular spectrum propagation.
-        dEbox = fp.ptp(dEbox*Edm1pad[indBoxAS], mp.P2.compact.dx*NboxPad1AS,wvl, mp.d_dm1_dm2) # forward propagate to DM2 and apply DM2 E-field
->>>>>>> 71c04930
         dEP2box = fp.ptp(dEbox*Edm2WFEpad[indBoxAS]*DM2stop[indBoxAS]*np.exp(surfIntoPhase*2*np.pi*1j/wvl*DM2surf[indBoxAS]), mp.P2.compact.dx*NboxPad1AS,wvl,-1*(mp.d_dm1_dm2 + mp.d_P2_dm1)) # back-propagate to DM1
 #                dEbox = fp.ptp_inf_func(dEbox*Edm1pad[np.ix_(y_box_AS_ind,x_box_AS_ind)], mp.P2.compact.dx*NboxPad1AS,wvl, mp.d_dm1_dm2, mp.dm1.dm_spacing, mp.propMethodPTP) # forward propagate to DM2 and apply DM2 E-field
 #                dEP2box = fp.ptp_inf_func(dEbox.*Edm2WFEpad[np.ix_(y_box_AS_ind,x_box_AS_ind)]*DM2stop(y_box_AS_ind,x_box_AS_ind).*exp(surfIntoPhase*2*np.pi*1j/wvl*DM2surf(y_box_AS_ind,x_box_AS_ind)), mp.P2.compact.dx*NboxPad1AS,wvl,-1*(mp.d_dm1_dm2 + mp.d_P2_dm1), mp.dm1.dm_spacing, mp.propMethodPTP ) # back-propagate to DM1
@@ -1013,7 +844,6 @@
 
         # Forward propagate from P2 (effective) to P3
         EP3 = fp.relay(EP2eff, NrelayFactor*mp.Nrelay2to3, mp.centering)
-<<<<<<< HEAD
 
         # Pad pupil P3 for FFT
         EP3pad = pad_crop(EP3, Nfft1)
@@ -1032,26 +862,6 @@
         # MFT to camera
         EP4 = fp.relay(EP4, NrelayFactor*mp.NrelayFend, mp.centering)  # Rotate the final image 180 degrees if necessary
         EFend = fp.mft_p2f(EP4, mp.fl, wvl, mp.P2.compact.dx, mp.Fend.dxi, mp.Fend.Nxi, mp.Fend.deta, mp.Fend.Neta, mp.centering)
-=======
-
-        # Pad pupil P3 for FFT
-        EP3pad = pad_crop(EP3, Nfft1)
-
-        # FFT from P3 to Fend.and apply vortex
-        EF3 = fftshiftVortex*fft2(fftshift(EP3pad))/Nfft1
-
-        # FFT from Vortex FPM to Lyot Plane
-        EP4 = fftshift(fft2(EF3))/Nfft1
-        EP4 = fp.relay(EP4, NrelayFactor*mp.Nrelay3to4-1, mp.centering)  # Add more re-imaging relays if necessary
-        if (Nfft1 > mp.P4.compact.Narr):
-            EP4 = mp.P4.compact.croppedMask*pad_crop(EP4, mp.P4.compact.Narr)  # Crop EP4 and then apply Lyot stop 
-        else:
-            EP4 = pad_crop(mp.P4.compact.croppedMask, Nfft1)*EP4  # Crop the Lyot stop and then apply it.
-
-        # MFT to camera
-        EP4 = fp.relay(EP4, NrelayFactor*mp.NrelayFend, mp.centering)  # Rotate the final image 180 degrees if necessary
-        EFend = fp.mft_p2f(EP4, mp.fl, wvl, mp.P4.compact.dx, mp.Fend.dxi, mp.Fend.Nxi, mp.Fend.deta, mp.Fend.Neta, mp.centering)
->>>>>>> 71c04930
 
         Gchunk = EFend[mp.Fend.corr.maskBool]/np.sqrt(mp.Fend.compact.I00[modvar.sbpIndex])
 
@@ -1068,21 +878,12 @@
         Edm2 = mp.jac.Edm2_list[imode]
         Nfft2 = mp.jac.Nfft2_list[imode]
         fftshiftVortex = mp.jac.fftshiftVortexDM2_list[imode]
-<<<<<<< HEAD
 
         # Gmode = np.zeros((mp.Fend.corr.Npix, mp.dm2.Nele), dtype=complex)
 
         # # Array size for planes P3, F3, and P4
         # Nfft2 = int(2**falco.util.nextpow2(np.max(np.array([mp.dm2.compact.NdmPad, minPadFacVortex*mp.dm2.compact.Nbox])))) # Don't crop--but do pad if necessary.
 
-=======
-
-        # Gmode = np.zeros((mp.Fend.corr.Npix, mp.dm2.Nele), dtype=complex)
-
-        # # Array size for planes P3, F3, and P4
-        # Nfft2 = int(2**falco.util.nextpow2(np.max(np.array([mp.dm2.compact.NdmPad, minPadFacVortex*mp.dm2.compact.Nbox])))) # Don't crop--but do pad if necessary.
-
->>>>>>> 71c04930
         # # Generate vortex FPM with fftshift already applied
         # fftshiftVortex = fftshift(falco.mask.falco_gen_vortex_mask(charge, Nfft2))
 
@@ -1095,7 +896,6 @@
         # Edm2WFEpad = pad_crop(Edm2WFE, mp.dm2.compact.NdmPad)
 
         # # Propagate full field to DM2 before back-propagating in small boxes
-<<<<<<< HEAD
         # Edm2inc = pad_crop(fp.ptp(Edm1out, mp.compact.NdmPad*mp.P2.compact.dx, wvl, mp.d_dm1_dm2), mp.dm2.compact.NdmPad)  # E-field incident upon DM2
         # Edm2inc = pad_crop(Edm2inc, mp.dm2.compact.NdmPad)
         # Edm2 = DM2stopPad * Edm2WFEpad * Edm2inc * np.exp(surfIntoPhase*2*np.pi*1j/wvl * pad_crop(DM2surf, mp.dm2.compact.NdmPad))  # Initial E-field at DM2 including its own phase contribution
@@ -1103,17 +903,11 @@
         # # Propagate each actuator from DM2 through the rest of the optical system
         # Gindex = 0  # initialize index counter
         # for iact in mp.dm2.act_ele:
-=======
-        # Edm2inc = pad_crop(fp.ptp(Edm1out, mp.compact.NdmPad*mp.P2.compact.dx,wvl, mp.d_dm1_dm2), mp.dm2.compact.NdmPad) # E-field incident upon DM2
-        # Edm2inc = pad_crop(Edm2inc, mp.dm2.compact.NdmPad);
-        # Edm2 = DM2stopPad * Edm2WFEpad * Edm2inc * np.exp(surfIntoPhase*2*np.pi*1j/wvl * pad_crop(DM2surf, mp.dm2.compact.NdmPad)) # Initial E-field at DM2 including its own phase contribution
->>>>>>> 71c04930
 
         # x- and y- coordinates of the padded influence function in the full padded pupil
         x_box_AS_ind = np.arange(mp.dm2.compact.xy_box_lowerLeft_AS[0, iact], mp.dm2.compact.xy_box_lowerLeft_AS[0, iact]+NboxPad2AS, dtype=int)  # x-indices in pupil arrays for the box
         y_box_AS_ind = np.arange(mp.dm2.compact.xy_box_lowerLeft_AS[1, iact], mp.dm2.compact.xy_box_lowerLeft_AS[1, iact]+NboxPad2AS, dtype=int)  # y-indices in pupil arrays for the box
         indBoxAS = np.ix_(y_box_AS_ind, x_box_AS_ind)
-<<<<<<< HEAD
         # # x- and y- coordinates of the UN-padded influence function in the full padded pupil
         # x_box = mp.dm2.compact.x_pupPad[x_box_AS_ind] # full pupil x-coordinates of the box
         # y_box = mp.dm2.compact.y_pupPad[y_box_AS_ind] # full pupil y-coordinates of the box
@@ -1125,26 +919,7 @@
         # To simulate going forward to the next pupil plane (with the apodizer) most efficiently,
         # First, back-propagate the apodizer (by rotating 180-degrees) to the previous pupil.
         dEP2boxEff = apodReimaged[indBoxAS]*dEP2box
-=======
-#               # x- and y- coordinates of the UN-padded influence function in the full padded pupil
-#                x_box = mp.dm2.compact.x_pupPad[x_box_AS_ind] # full pupil x-coordinates of the box
-#                y_box = mp.dm2.compact.y_pupPad[y_box_AS_ind] # full pupil y-coordinates of the box
-
-        dEbox = (mp.dm2.VtoH.reshape(mp.dm2.Nact**2)[iact])*(surfIntoPhase*2*np.pi*1j/wvl)*pad_crop(np.squeeze(mp.dm2.compact.inf_datacube[:, :, iact]), NboxPad2AS)  # the padded influence function at DM2
-        dEP2box = fp.ptp(dEbox*Edm2[indBoxAS], mp.P2.compact.dx*NboxPad2AS, wvl, -1*(mp.d_dm1_dm2 + mp.d_P2_dm1))  # back-propagate to pupil P2
-#                dEP2box = ptp_inf_func(dEbox.*Edm2(y_box_AS_ind,x_box_AS_ind), mp.P2.compact.dx*NboxPad2AS,wvl,-1*(mp.d_dm1_dm2 + mp.d_P2_dm1), mp.dm2.dm_spacing, mp.propMethodPTP); # back-propagate to pupil P2
-
-        # To simulate going forward to the next pupil plane (with the apodizer) most efficiently,
-        # First, back-propagate the apodizer (by rotating 180-degrees) to the previous pupil.
-        # Second, negate the coordinates of the box used.
-        dEP2boxEff = apodReimaged[indBoxAS]*dEP2box
-#                dEP3box = np.rot90(dEP2box,k=2*mp.Nrelay2to3) # Forward propagate the cropped box by rotating 180 degrees mp.Nrelay2to3 times.
-#                # Negate and rotate coordinates to effectively rotate by 180 degrees. No change if 360 degree rotation.
-#                if np.mod(mp.Nrelay2to3,2)==1: 
-#                    x_box = -1*x_box[::-1]
-#                    y_box = -1*y_box[::-1]
-
->>>>>>> 71c04930
+
         EP2eff = np.zeros((mp.dm2.compact.NdmPad, mp.dm2.compact.NdmPad), dtype=complex)
         EP2eff[indBoxAS] = dEP2boxEff
 
@@ -1168,11 +943,7 @@
 
         # MFT to detector
         EP4 = fp.relay(EP4, NrelayFactor*mp.NrelayFend, mp.centering)
-<<<<<<< HEAD
-        EFend = fp.mft_p2f(EP4, mp.fl, wvl, mp.P2.compact.dx, mp.Fend.dxi, mp.Fend.Nxi, mp.Fend.deta, mp.Fend.Neta, mp.centering)
-=======
         EFend = fp.mft_p2f(EP4, mp.fl, wvl, mp.P4.compact.dx, mp.Fend.dxi, mp.Fend.Nxi, mp.Fend.deta, mp.Fend.Neta, mp.centering)
->>>>>>> 71c04930
 
         Gchunk = EFend[mp.Fend.corr.maskBool]/np.sqrt(mp.Fend.compact.I00[modvar.sbpIndex])
 
