import numpy as np
import itertools


def ceil_even(x_in):
    """Compute the next highest even integer above the input

    Parameters
    ----------
    x_in : float
        Scalar value

    Returns
    --------
    x_out : integer
        Even-valued integer
    """

    return int(2*np.ceil(0.5*x_in))

def ceil_odd(x_in):
    """Compute the next highest odd integer above the input

    Parameters
    ----------
    x_in : float
        Scalar value

    Returns
    --------
    x_out : integer
        Odd-valued integer
    """
    x_out = int(np.ceil(x_in))
    if x_out % 2 == 0: x_out +=1
    return x_out

<<<<<<< HEAD
def padOrCropEven(Ain,Ndes,extrapval=0):
    Ny0, Nx0 = Ain.shape

    if Nx0 <> Ny0:
        raise ValueError("padOrCropEven: Input is not a square array")
    if Nx0%2:
        raise ValueError("padOrCropEven: Input is not an even-sized array")


    if Nx0 > Ndes: #Crop
        ifrom = (Nx0-Ndes)/2
        ito = (Nx0+Ndes)/2
        return Ain[ifrom:ito, ifrom:ito]
    elif Nx0 < Ndes: #Pad
        pad = (Ndes-Nx0)/2
        return np.pad(A,((pad,pad),(pad,pad)),"constant", constant_values=(1, 1))
    else: #Leave same size
        return Ain[:,:]
=======
def padOrCropEven(Ain, Ndes, **kwargs):
    """
    Pad or crop an even-sized input matrix to the desired size.

    Parameters
    ----------
    Ain : np.ndarray
        Rectangular or square input array with even size along each dimension
    Ndes : int
        Desired, even number of points across output array.  The output array will be
        padded/cropped to a square shape.

    Returns
    -------
    Aout : np.ndarray
        Square, even-sized padded or cropped array
    """
    extrapval = kwargs.get('extrapval', 0)  # Value to use for extrapolated points
    Ny0, Nx0 = Ain.shape

    if Nx0 % 2 or Ny0 % 2:  # Size of input array is odd along at least one dimension
        raise ValueError('Input is not an even-sized array')
    elif Nx0 != Ny0:
        raise ValueError('Input is not square')
    elif not isinstance(Ndes, int):
        raise ValueError('Wrong number of dimensions specified for output')

    if min(Nx0, Ny0) > Ndes:  # Output array is smaller than input, so crop
        Aout = Ain[(Ny0 - Ndes) // 2:(Ny0 + Ndes) // 2, (Nx0 - Ndes) // 2:(Nx0 + Ndes) // 2]
    elif max(Nx0, Ny0) < Ndes:  # Output array is bigger than input, so pad
        pad_x = (Ndes - Nx0) // 2
        pad_y = (Ndes - Ny0) // 2
        Aout = np.pad(Ain, (pad_y, pad_x), mode='constant', constant_values=extrapval)
    else:  # Do nothing
        Aout = Ain

    return Aout


def allcomb(*args, **kwargs):
    """
    Compute the Cartesian product of a series of iterables, i.e. the list consisting of all n-tuples
    formed by choosing one element from each of the n inputs.  The output list will have
    have length (P1 x P2 x ... x PN), where P1, P2, ..., PN are the lengths of the N input lists.

    Examples:
        allcomb([1, 3, 5], [-3, 8], [0, 1]) % numerical input:
            [(1, -3, 0), (1, -3, 1), (1, 8, 0), (1, 8, 1), (3, -3, 0), (3, -3, 1), (3, 8, 0),
            (3, 8, 1), (5, -3, 0), (5, -3, 1), (5, 8, 0), (5, 8, 1)]

        allcomb('abc','XY') % character arrays
            [('a', 'X'), ('a', 'Y'), ('b', 'X'), ('b', 'Y'), ('c', 'X'), ('c', 'Y')]

        allcomb('xy', [65, 66]) % a combination
            [('x', 65), ('x', 66), ('y', 65), ('y', 66)]  % a 4-by-2 character array

    Parameters
    ----------
    args
        An arbitrary long series of iterables.  May be of different lengths and types.

    Returns
    -------
    list of tuple
        Cartesian product of input lists (explained above)
    """
    return list(itertools.product(*args))

>>>>>>> c7bf00c3
<|MERGE_RESOLUTION|>--- conflicted
+++ resolved
@@ -35,26 +35,6 @@
     if x_out % 2 == 0: x_out +=1
     return x_out
 
-<<<<<<< HEAD
-def padOrCropEven(Ain,Ndes,extrapval=0):
-    Ny0, Nx0 = Ain.shape
-
-    if Nx0 <> Ny0:
-        raise ValueError("padOrCropEven: Input is not a square array")
-    if Nx0%2:
-        raise ValueError("padOrCropEven: Input is not an even-sized array")
-
-
-    if Nx0 > Ndes: #Crop
-        ifrom = (Nx0-Ndes)/2
-        ito = (Nx0+Ndes)/2
-        return Ain[ifrom:ito, ifrom:ito]
-    elif Nx0 < Ndes: #Pad
-        pad = (Ndes-Nx0)/2
-        return np.pad(A,((pad,pad),(pad,pad)),"constant", constant_values=(1, 1))
-    else: #Leave same size
-        return Ain[:,:]
-=======
 def padOrCropEven(Ain, Ndes, **kwargs):
     """
     Pad or crop an even-sized input matrix to the desired size.
@@ -122,5 +102,3 @@
         Cartesian product of input lists (explained above)
     """
     return list(itertools.product(*args))
-
->>>>>>> c7bf00c3
