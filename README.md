--- conflicted
+++ resolved
@@ -2,17 +2,9 @@
 Fast Linearized Coronagraph Optimizer (FALCO) in Python 3
 
 **********************************************
-<<<<<<< HEAD
 ### DOCUMENTATION UNDER DEVELOPMENT
 
 * The only non-standard library you need is PROPER, available only via download here: https://sourceforge.net/projects/proper-library/
 * To get started, add PROPER and falco-python to your PYTHONPATH. Then try running some scripts in the falco-python/examples/ folder starting with EXAMPLE_main* or demo_*.
-* The Lyot coronagraph and vortex coronagraph modes are now operational and have been validated against the MATLAB versions.
-=======
-              UNDER DEVELOPMENT
-- Start from the master branch for the most stable code.
-- The Lyot coronagraph, vortex coronagraph, and shaped pupil 
-Lyot coronagraph modes are now operational and have been 
-validated against the MATLAB versions.
->>>>>>> c64c9f10
+* The Lyot coronagraph, vortex coronagraph, and shaped pupil Lyot coronagraph modes are now operational and have been validated against the MATLAB versions.
 **********************************************